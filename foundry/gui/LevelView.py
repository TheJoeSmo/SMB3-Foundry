

import logging
from foundry import log_dir

from bisect import bisect_right
from typing import List, Optional, Tuple, Union, Callable
from warnings import warn

from PySide2.QtCore import QMimeData, QPoint, QSize
from PySide2.QtGui import QDragEnterEvent, QDragMoveEvent, QMouseEvent, QPaintEvent, QPainter, QWheelEvent, Qt
from PySide2.QtWidgets import QSizePolicy, QWidget

from foundry.game.gfx.drawable.Block import Block
from foundry.game.gfx.objects.EnemyItem import EnemyObject
from foundry.game.gfx.objects.LevelObjectController import LevelObjectController
from foundry.game.gfx.objects.ObjectLike import EXPANDS_BOTH, EXPANDS_HORIZ, EXPANDS_VERT
from foundry.game.level.Level import Level
from foundry.game.level.LevelRef import LevelRef
from foundry.game.level.WorldMap import WorldMap
from foundry.gui.ContextMenu import ContextMenu
from foundry.gui.LevelDrawer import LevelDrawer
from foundry.gui.SelectionSquare import SelectionSquare
from foundry.core.Settings.util import get_setting
from foundry.core.util import RESIZE_LEFT_CLICK, RESIZE_RIGHT_CLICK
from foundry.core.Observables.ObservableDecorator import ObservableDecorator
from foundry.core.Action.Action import Action
from foundry.core.Action.AbstractActionObject import AbstractActionWidget

from foundry.core.geometry.Position.Position import Position

_logger = logging.getLogger(__name__)
_logger.setLevel(logging.DEBUG)
_handler = logging.FileHandler(f"{log_dir}/level_view.log")
_formatter = logging.Formatter('%(asctime)s | %(name)s |  %(levelname)s: %(message)s')
_handler.setFormatter(_formatter)
_logger.addHandler(_handler)

HIGHEST_ZOOM_LEVEL = 8  # on linux, at least
LOWEST_ZOOM_LEVEL = 1 / 16  # on linux, but makes sense with 16x16 blocks

# mouse modes

MODE_FREE = 0
MODE_DRAG = 1
MODE_RESIZE_HORIZ = 2
MODE_RESIZE_VERT = 4
MODE_RESIZE_DIAG = MODE_RESIZE_HORIZ | MODE_RESIZE_VERT
RESIZE_MODES = [MODE_RESIZE_HORIZ, MODE_RESIZE_VERT, MODE_RESIZE_DIAG]


def undoable(func):
    def wrapped(self, *args):
        func(self, *args)
        self.level_ref.save_level_state()

    return wrapped


class LevelView(AbstractActionWidget):
    def __init__(self, parent: Optional[QWidget], level: LevelRef, context_menu: ContextMenu):
        super(LevelView, self).__init__(parent)

        self.setSizePolicy(QSizePolicy.Fixed, QSizePolicy.Fixed)
        self.setMouseTracking(True)
        self.setAcceptDrops(True)

        self.level_ref: LevelRef = level
        self.level_ref.data_changed.connect(self.update)

        self.context_menu = context_menu

        self.level_drawer = LevelDrawer()

        self.zoom = 1
        self.block_length = Block.image_length * self.zoom

        self.changed = False

        self.selection_square = SelectionSquare()

        self.mouse_mode = MODE_FREE

        self.last_mouse_position = 0, 0

        self.drag_start_point = 0, 0

        self.dragging_happened = True

        self.resize_mouse_start_x = 0
        self.resize_obj_start_point = 0, 0

        self.resizing_happened = False

        # dragged in from the object toolbar
        self.currently_dragged_object: Optional[Union[LevelObjectController, EnemyObject]] = None

        self.initialize_actions()

        self.setWhatsThis(
            "<b>Level View</b><br/>"
            "This renders the level as it would appear in game plus additional information, that can be "
            "toggled in the View menu.<br/>"
            "It supports selecting multiple objects, moving, copy/pasting and resizing them using the "
            "mouse or the usual keyboard shortcuts.<br/>"
            "There are still occasional rendering errors, or small inconsistencies. If you find them, "
            "please report the kind of object (name or values in the SpinnerPanel) and the level or "
            "object set they appear in, in the discord and @Michael or on the github page under Help."
            "<br/><br/>"
            ""
            "If all else fails, click the play button up top to see your level in game in seconds."
        )

    on_click_action: Action
    on_left_click_action: Action
    on_right_click_action: Action

    on_mouse_move_action: Action
    on_mouse_move_drag_action: Action
    on_mouse_horizontal_resize_action: Action
    on_mouse_vertical_resize_action: Action
    on_mouse_diagonal_resize_action: Action
    on_move_selection_box_action: Action

    def get_actions(self) -> List[Action]:
        """Gets the actions for the object"""
        name = self.__class__.__name__
        return [
            Action("on_click", ObservableDecorator(lambda event: event, f"{name} Clicked")),
            Action("on_left_click", ObservableDecorator(
                lambda event: self.on_left_mouse_button_down(event), f"{name} Left Clicked")),
            Action("on_right_click", ObservableDecorator(
                lambda event: self.on_right_mouse_button_down(event), f"{name} Right Clicked"
            )),

            Action("on_mouse_move", ObservableDecorator(lambda event: event, f"{name} Mouse Moved")),
            Action("on_mouse_move_drag", ObservableDecorator(lambda event: event, f"{name} Mouse Dragged")),
            Action("on_mouse_horizontal_resize", ObservableDecorator(
                lambda event: event, f"{name} Mouse Horizontally Resized"
            )),
            Action("on_mouse_vertical_resize", ObservableDecorator(
                lambda event: event, f"{name} Mouse Vertically Resized"
            )),
            Action("on_mouse_diagonal_resize", ObservableDecorator(
                lambda event: event, f"{name} Mouse Diagonally Resized"
            )),
            Action("on_move_selection_box", ObservableDecorator(
                lambda event: event, f"{name} Selection Box Moved"
            ))
        ]

    def initialize_actions(self):
        """Setups up any prefab actions"""
        c_name = self.__class__.__name__

        def log_event(name: str):
            """A decorator for logging events"""
            def log_event_wrapper(event: QMouseEvent) -> None:
                """Logs the event"""
                _logger.info(f"{name} updated with event {event}")
            return log_event_wrapper
        for action in self._actions.values():
            action.observer.attach_observer(log_event(action.name), name=f"{c_name} View Logger")

        def determine_if_click(type_of_click, func: Callable):
            """A decorator for determining if it is a specific click"""
            def determine_if_click_wrapper(event: QMouseEvent):
                """Determines if something is a specific click"""
                if event.button() == type_of_click:
                    func(event)
            return determine_if_click_wrapper

        on_left_click = determine_if_click(Qt.LeftButton, self.on_left_click_action)
        self.on_click_action.observer.attach_observer(lambda event: on_left_click(event), name=f"{c_name} Left Click")
        on_right_click = determine_if_click(Qt.RightButton, self.on_right_click_action)
        self.on_click_action.observer.attach_observer(lambda event: on_right_click(event), name=f"{c_name} Right Click")

        def determine_move_type(move_type, func: Callable):
            """A decorator for determining if a specific type of movement"""
            def determine_move_type_wrapper(event: QMouseEvent):
                """Runs the function if the correct type of movement"""
                if self.mouse_mode == move_type:
                    func(event)
            return determine_move_type_wrapper

        on_drag = determine_move_type(MODE_DRAG, self.on_mouse_move_drag_action)
        self.on_mouse_move_action.observer.attach_observer(lambda event: on_drag(event), name=f"{c_name} On Drag")
        on_horizontal_resize = determine_move_type(MODE_RESIZE_HORIZ, self.on_mouse_horizontal_resize_action)
        self.on_mouse_move_action.observer.attach_observer(
            lambda event: on_horizontal_resize(event), name=f"{c_name} Determine if Horizontal Resize"
        )
        on_vertical_resize = determine_move_type(MODE_RESIZE_VERT, self.on_mouse_vertical_resize_action)
        self.on_mouse_move_action.observer.attach_observer(
            lambda event: on_vertical_resize(event), name=f"{c_name} Determine if Vertical Resize"
        )
        on_diagonal_resize = determine_move_type(MODE_RESIZE_DIAG, self.on_mouse_diagonal_resize_action)
        self.on_mouse_move_action.observer.attach_observer(
            lambda event: on_diagonal_resize(event), name=f"{c_name} Determine if Diagonal Resize"
        )

        self.on_mouse_move_drag_action.observer.attach_observer(
            lambda *_: self.setCursor(Qt.ClosedHandCursor), name=f"{c_name} Set Cursor to Closed Hand"
        )
        self.on_mouse_move_drag_action.observer.attach_observer(
            lambda event: self.dragging(event), name=f"{c_name} Dragging"
        )

        def resize(event: QMouseEvent):
            previously_selected_objects = self.level_ref.selected_objects
            self.resizing(event)
            self.level_ref.selected_objects = previously_selected_objects

        self.on_mouse_horizontal_resize_action.observer.attach_observer(
            lambda event: resize(event), name=f"{c_name} Resize Horizontally"
        )
        self.on_mouse_vertical_resize_action.observer.attach_observer(
            lambda event: resize(event), name=f"{c_name} Resize Vertically"
        )
        self.on_mouse_diagonal_resize_action.observer.attach_observer(
            lambda event: resize(event), name=f"{c_name} Resize Diagonally"
        )

        def select_box(event: QMouseEvent):
            if self.selection_square.active:
                self.on_move_selection_box_action(event)

        self.on_mouse_move_action.observer.attach_observer(
            lambda event: select_box(event), name=f"{c_name} Move Selection Box"
        )
        self.on_move_selection_box_action.observer.attach_observer(
            lambda event: self.set_selection_end(event.pos()), name=f"{c_name} Resize Selection Box")

    @property
    def draw_autoscroll(self):
        return self.level_drawer.draw_autoscroll

    @draw_autoscroll.setter
    def draw_autoscroll(self, value):
        self.level_drawer.draw_autoscroll = value

    def mousePressEvent(self, event: QMouseEvent):
<<<<<<< HEAD
        """The built in action for handling when a click takes place"""
        self.on_click_action(event)

    def mouseMoveEvent(self, event: QMouseEvent):
        """Handles movement with the mouse"""
        self.on_mouse_move_action(event)

        if get_setting("resize_mode", RESIZE_LEFT_CLICK) == RESIZE_LEFT_CLICK:
            self.set_cursor_for_position(event)
=======
        pressed_button = event.button()

        if pressed_button == Qt.LeftButton:
            self._on_left_mouse_button_down(event)
        elif pressed_button == Qt.RightButton:
            self._on_right_mouse_button_down(event)
        else:
            return super(LevelView, self).mousePressEvent(event)

    def mouseMoveEvent(self, event: QMouseEvent):
        if self.mouse_mode == MODE_DRAG:
            self.setCursor(Qt.ClosedHandCursor)
            self._dragging(event)

        elif self.mouse_mode in RESIZE_MODES:
            previously_selected_objects = self.level_ref.selected_objects

            self._resizing(event)

            self.level_ref.selected_objects = previously_selected_objects

        elif self.selection_square.active:
            self._set_selection_end(event.pos())

        elif SETTINGS["resize_mode"] == RESIZE_LEFT_CLICK:
            self._set_cursor_for_position(event)
>>>>>>> ddf3c998

        return super(LevelView, self).mouseMoveEvent(event)

    def _set_cursor_for_position(self, event: QMouseEvent):
        level_object = self.object_at(*event.pos().toTuple())

        if level_object is not None:
            is_resizable = not level_object.is_single_block

            edges = self._cursor_on_edge_of_object(level_object, event.pos())

            if is_resizable and edges:
                if edges == Qt.RightEdge and level_object.expands() & EXPANDS_HORIZ:
                    cursor = Qt.SizeHorCursor
                elif edges == Qt.BottomEdge and level_object.expands() & EXPANDS_VERT:
                    cursor = Qt.SizeVerCursor
                elif (level_object.expands() & EXPANDS_BOTH) == EXPANDS_BOTH:
                    cursor = Qt.SizeFDiagCursor
                else:
                    return

                if self.mouse_mode not in RESIZE_MODES:
                    self.setCursor(cursor)

                return

        if self.mouse_mode not in RESIZE_MODES:
            self.setCursor(Qt.ArrowCursor)

<<<<<<< HEAD
    def cursor_on_edge_of_object(self, level_object: Union[LevelObjectController, EnemyObject], pos: QPoint, edge_width: int = 4):
=======
    def _cursor_on_edge_of_object(
        self, level_object: Union[LevelObject, EnemyObject], pos: QPoint, edge_width: int = 4
    ):
>>>>>>> ddf3c998
        right = (level_object.get_rect().left() + level_object.get_rect().width()) * self.block_length
        bottom = (level_object.get_rect().top() + level_object.get_rect().height()) * self.block_length

        on_right_edge = pos.x() in range(right - edge_width, right)
        on_bottom_edge = pos.y() in range(bottom - edge_width, bottom)

        edges = 0

        if on_right_edge:
            edges |= Qt.RightEdge

        if on_bottom_edge:
            edges |= Qt.BottomEdge

        return edges

    def mouseReleaseEvent(self, event: QMouseEvent):
        released_button = event.button()

        if released_button == Qt.LeftButton:
            self._on_left_mouse_button_up(event)
        elif released_button == Qt.RightButton:
            self._on_right_mouse_button_up(event)
        else:
            super(LevelView, self).mouseReleaseEvent(event)

    def wheelEvent(self, event: QWheelEvent):
        if SETTINGS["object_scroll_enabled"]:
            x, y = event.pos().toTuple()

            obj_under_cursor = self.object_at(x, y)

            if obj_under_cursor is None:
                return False

            if isinstance(self.level_ref.level, WorldMap):
                return False

            # scrolling through the level could unintentionally change objects, if the cursor would wander onto them.
            # this is annoying (to me) so only change already selected objects
            if obj_under_cursor not in self.level_ref.selected_objects:
                return False

            self._change_object_on_mouse_wheel(event.pos(), event.angleDelta().y())

            return True
        else:
            super(LevelView, self).wheelEvent(event)
            return False

    @undoable
    def _change_object_on_mouse_wheel(self, cursor_position: QPoint, y_delta: int):
        x, y = cursor_position.toTuple()

        obj_under_cursor = self.object_at(x, y)

        if y_delta > 0:
            obj_under_cursor.increment_type()
        else:
            obj_under_cursor.decrement_type()

        obj_under_cursor.selected = True

    def sizeHint(self) -> QSize:
        if not self.level_ref:
            return super(LevelView, self).sizeHint()
        else:
            width, height = self.level_ref.size

            return QSize(width * self.block_length, height * self.block_length)

    def update(self):
        self.resize(self.sizeHint())

        super(LevelView, self).update()

    def _on_right_mouse_button_down(self, event: QMouseEvent):
        if self.mouse_mode == MODE_DRAG:
            return

        x, y = event.pos().toTuple()
        level_x, level_y = self._to_level_point(x, y)

        self.last_mouse_position = level_x, level_y

<<<<<<< HEAD
        if self.select_objects_on_click(event) and get_setting("resize_mode", RESIZE_LEFT_CLICK) == RESIZE_RIGHT_CLICK:
            self.try_start_resize(MODE_RESIZE_DIAG, event)
=======
        if self._select_objects_on_click(event) and SETTINGS["resize_mode"] == RESIZE_RIGHT_CLICK:
            self._try_start_resize(MODE_RESIZE_DIAG, event)
>>>>>>> ddf3c998

    def _try_start_resize(self, resize_mode: int, event: QMouseEvent):
        if resize_mode not in RESIZE_MODES:
            return

        x, y = event.pos().toTuple()
        level_x, level_y = self._to_level_point(x, y)

        self.mouse_mode = resize_mode

        self.resize_mouse_start_x = level_x

        obj = self.object_at(x, y)

        if obj is not None:
            self.resize_obj_start_point = obj.x_position, obj.y_position

    def _resizing(self, event: QMouseEvent):
        self.resizing_happened = True

        if isinstance(self.level_ref.level, WorldMap):
            return

        x, y = event.pos().toTuple()

        level_x, level_y = self._to_level_point(x, y)

        dx = dy = 0

        if self.mouse_mode & MODE_RESIZE_HORIZ:
            dx = level_x - self.resize_obj_start_point[0]

        if self.mouse_mode & MODE_RESIZE_VERT:
            dy = level_y - self.resize_obj_start_point[1]

        self.last_mouse_position = level_x, level_y

        selected_objects = self.get_selected_objects()

        for obj in selected_objects:
            obj.resize_by(dx, dy)

            self.level_ref.changed = True

        self.update()

    def _on_right_mouse_button_up(self, event):
        if self.resizing_happened:
            x, y = event.pos().toTuple()

            resize_end_x, _ = self._to_level_point(x, y)

            if self.resize_mouse_start_x != resize_end_x:
                self._stop_resize(event)
        else:
            if self.get_selected_objects():
                menu = self.context_menu.as_object_menu()
            else:
                menu = self.context_menu.as_background_menu()

            self.context_menu.set_position(event.pos())

            menu_pos = self.mapToGlobal(event.pos())

            menu.popup(menu_pos)

        self.resizing_happened = False
        self.mouse_mode = MODE_FREE
        self.setCursor(Qt.ArrowCursor)

    def _stop_resize(self, _):
        if self.resizing_happened:
            self.level_ref.save_level_state()

        self.resizing_happened = False
        self.mouse_mode = MODE_FREE
        self.setCursor(Qt.ArrowCursor)

    def _on_left_mouse_button_down(self, event: QMouseEvent):
        if self._select_objects_on_click(event):
            x, y = event.pos().toTuple()

            obj = self.object_at(x, y)

            if obj is not None:
                edge = self._cursor_on_edge_of_object(obj, event.pos())

                if get_setting("resize_mode", RESIZE_LEFT_CLICK) == RESIZE_LEFT_CLICK and edge:

                    self._try_start_resize(self._resize_mode_from_edge(edge), event)
                else:
                    self.drag_start_point = obj.x_position, obj.y_position
        else:
            self._start_selection_square(event.pos())

    @staticmethod
    def _resize_mode_from_edge(edge: int):
        mode = 0

        if edge & Qt.RightEdge:
            mode |= MODE_RESIZE_HORIZ

        if edge & Qt.BottomEdge:
            mode |= MODE_RESIZE_VERT

        return mode

    def _dragging(self, event: QMouseEvent):
        self.dragging_happened = True

<<<<<<< HEAD
        pos = Position(*event.pos().toTuple())
        level_pos = Position(*self.to_level_point(pos.x, pos.y))
        level_pos_change = level_pos - Position(self.last_mouse_position[0], self.last_mouse_position[1])
=======
        x, y = event.pos().toTuple()

        level_x, level_y = self._to_level_point(x, y)

        dx = level_x - self.last_mouse_position[0]
        dy = level_y - self.last_mouse_position[1]

        self.last_mouse_position = level_x, level_y
>>>>>>> ddf3c998

        selected_objects = self.get_selected_objects()

        if level_pos_change.x or level_pos_change.y:
            for obj in selected_objects:
                obj.move_by(level_pos_change.x, level_pos_change.y)
                self.level_ref.changed = True

            self.last_mouse_position = level_pos.x, level_pos.y
            self.update()

    def _on_left_mouse_button_up(self, event: QMouseEvent):
        if self.mouse_mode == MODE_DRAG and self.dragging_happened:
            x, y = event.pos().toTuple()

            obj = self.object_at(x, y)

            if obj is not None:
                drag_end_point = obj.x_position, obj.y_position

                if self.drag_start_point != drag_end_point:
                    self._stop_drag()
                else:
                    self.dragging_happened = False
        else:
            self._stop_selection_square()

        self.mouse_mode = MODE_FREE
        self.setCursor(Qt.ArrowCursor)

    def _stop_drag(self):
        if self.dragging_happened:
            self.level_ref.save_level_state()

        self.dragging_happened = False

    def _select_objects_on_click(self, event: QMouseEvent) -> bool:
        x, y = event.pos().toTuple()
        level_x, level_y = self._to_level_point(x, y)

        self.last_mouse_position = level_x, level_y

        clicked_object = self.object_at(x, y)

        clicked_on_background = clicked_object is None

        if clicked_on_background:
            self._select_object(None)
        else:
            self.mouse_mode = MODE_DRAG

            selected_objects = self.get_selected_objects()

            nothing_selected = not selected_objects

            if nothing_selected or clicked_object not in selected_objects:
                self._select_object(clicked_object)

        return not clicked_on_background

    def _set_zoom(self, zoom):
        if not (LOWEST_ZOOM_LEVEL <= zoom <= HIGHEST_ZOOM_LEVEL):
            return

        self.zoom = zoom
        self.block_length = int(Block.image_length * self.zoom)

        self.update()

    def zoom_out(self):
<<<<<<< HEAD
        self.set_zoom(max(self.zoom - 1, 1))

    def zoom_in(self):
        self.set_zoom(min(self.zoom + 1, 10))
=======
        self._set_zoom(self.zoom / 2)

    def zoom_in(self):
        self._set_zoom(self.zoom * 2)
>>>>>>> ddf3c998

    def _start_selection_square(self, position):
        self.selection_square.start(position)

    def _set_selection_end(self, position):
        if not self.selection_square.is_active():
            return

        self.selection_square.set_current_end(position)

        sel_rect = self.selection_square.get_adjusted_rect(self.block_length, self.block_length)

        touched_objects = []
        for obj in self.level_ref.get_all_objects():
            if sel_rect.intersects(obj.get_rect()):
                touched_objects.append(obj)

        if touched_objects != self.level_ref.selected_objects:
            self._set_selected_objects(touched_objects)

        self.update()

    def _stop_selection_square(self):
        self.selection_square.stop()

        self.update()

    def select_all(self):
        self._select_objects(self.level_ref.get_all_objects())

    def _select_object(self, obj=None):
        if obj is not None:
            self._select_objects([obj])
        else:
            self._select_objects([])

    def _select_objects(self, objects):
        self._set_selected_objects(objects)

        self.update()

    def _set_selected_objects(self, objects):
        if self.level_ref.selected_objects == objects:
            return

        self.level_ref.selected_objects = objects

    def get_selected_objects(self) -> List[Union[LevelObjectController, EnemyObject]]:
        return self.level_ref.selected_objects

    def remove_selected_objects(self):
        for obj in self.level_ref.selected_objects:
            self.level_ref.remove_object(obj)

    def level_safe_to_save(self) -> Tuple[bool, str, str]:
        is_safe = True
        reason = ""
        additional_info = ""

        if self.level_ref.too_many_level_objects():
            level = self._cuts_into_other_objects()

            is_safe = False
            reason = "Too many level objects."

            if level:
                additional_info = f"Would overwrite data of '{level}'."
            else:
                additional_info = (
                    "It wouldn't overwrite another level, " "but it might still overwrite other important data."
                )

        elif self.level_ref.too_many_enemies_or_items():
            level = self._cuts_into_other_enemies()

            is_safe = False
            reason = "Too many enemies or items."

            if level:
                additional_info = f"Would probably overwrite enemy/item data of '{level}'."
            else:
                additional_info = (
                    "It wouldn't overwrite enemy/item data of another level, "
                    "but it might still overwrite other important data."
                )

        return is_safe, reason, additional_info

    def _cuts_into_other_enemies(self) -> str:
        if self.level_ref is None:
            raise ValueError("Level is None")

        enemies_end = self.level_ref.enemies_end

        levels_by_enemy_offset = sorted(Level.offsets, key=lambda level: level.enemy_offset)

        level_index = bisect_right([level.enemy_offset for level in levels_by_enemy_offset], enemies_end) - 1

        found_level = levels_by_enemy_offset[level_index]

        if found_level.enemy_offset == self.level_ref.enemy_offset:
            return ""
        else:
            return f"World {found_level.game_world} - {found_level.name}"

    def _cuts_into_other_objects(self) -> str:
        if self.level_ref is None:
            raise ValueError("Level is None")

        end_of_level_objects = self.level_ref.objects_end

        level_index = (
            bisect_right(
                [level.rom_level_offset - Level.HEADER_LENGTH for level in Level.sorted_offsets], end_of_level_objects
            )
            - 1
        )

        found_level = Level.sorted_offsets[level_index]

        if found_level.rom_level_offset == self.level_ref.object_offset:
            return ""
        else:
            return f"World {found_level.game_world} - {found_level.name}"

    def add_jump(self):
        self.level_ref.add_jump()

    def from_m3l(self, data: bytearray):
        self.level_ref.from_m3l(data)

<<<<<<< HEAD
    def object_at(self, x: int, y: int) -> Optional[Union[LevelObjectController, EnemyObject]]:
        level_x, level_y = self.to_level_point(x, y)
=======
    def object_at(self, x: int, y: int) -> Optional[Union[LevelObject, EnemyObject]]:
        level_x, level_y = self._to_level_point(x, y)
>>>>>>> ddf3c998

        return self.level_ref.level.object_at(level_x, level_y)

    def _to_level_point(self, screen_x: int, screen_y: int) -> Tuple[int, int]:
        level_x = screen_x // self.block_length
        level_y = screen_y // self.block_length

        return level_x, level_y

<<<<<<< HEAD
    def index_of(self, obj: Union[LevelObjectController, EnemyObject]) -> int:
        return self.level_ref.index_of(obj)

    def get_object(self, index: int) -> Union[LevelObjectController, EnemyObject]:
        return self.level_ref.get_object(index)

=======
>>>>>>> ddf3c998
    def create_object_at(self, x: int, y: int, domain: int = 0, object_index: int = 0):
        level_x, level_y = self._to_level_point(x, y)

        self.level_ref.create_object_at(level_x, level_y, domain, object_index)

        self.update()

    def create_enemy_at(self, x: int, y: int):
        level_x, level_y = self._to_level_point(x, y)

        self.level_ref.create_enemy_at(level_x, level_y)

    def add_object(self, domain: int, obj_index: int, x: int, y: int, length: int, index: int = -1):
        level_x, level_y = self._to_level_point(x, y)

        self.level_ref.add_object(domain, obj_index, level_x, level_y, length, index)

    def add_enemy(self, enemy_index: int, x: int, y: int, index: int):
        level_x, level_y = self._to_level_point(x, y)

        self.level_ref.add_enemy(enemy_index, level_x, level_y, index)

    def replace_object(self, obj: LevelObjectController, domain: int, obj_index: int, length: int, overflow: list):
        self.remove_object(obj)

        x, y = obj.get_position()

        new_obj = self.level_ref.add_object(domain, obj_index, x, y, length, obj.index_in_level, overflow)
        new_obj.selected = obj.selected

    def replace_enemy(self, old_enemy: EnemyObject, enemy_index: int):
        index_in_level = self.level_ref.index_of(old_enemy)

        self.remove_object(old_enemy)

        x, y = old_enemy.get_position()

        new_enemy = self.level_ref.add_enemy(enemy_index, x, y, index_in_level)

        new_enemy.selected = old_enemy.selected

    def remove_object(self, obj):
        self.level_ref.remove_object(obj)

    def remove_jump(self, index: int):
        del self.level_ref.jumps[index]

        self.update()

    def paste_objects_at(
        self,
        paste_data: Tuple[List[Union[LevelObjectController, EnemyObject]], Tuple[int, int]],
        x: Optional[int] = None,
        y: Optional[int] = None,
    ):
        if x is None or y is None:
            level_x, level_y = self.last_mouse_position
        else:
            level_x, level_y = self._to_level_point(x, y)

        objects, origin = paste_data

        ori_x, ori_y = origin

        pasted_objects = []

        for obj in objects:
            obj_x, obj_y = obj.get_position()

            offset_x, offset_y = obj_x - ori_x, obj_y - ori_y

            try:
                pasted_objects.append(self.level_ref.paste_object_at(level_x + offset_x, level_y + offset_y, obj))
            except ValueError:
                warn("Tried pasting outside of level.", RuntimeWarning)

        self._select_objects(pasted_objects)

    def get_object_names(self):
        return self.level_ref.get_object_names()

    def make_screenshot(self):
        if self.level_ref is None:
            return

        return self.grab()

    def dragEnterEvent(self, event: QDragEnterEvent):
        if event.mimeData().hasFormat("application/level-object"):
            event.acceptProposedAction()

    def dragMoveEvent(self, event: QDragMoveEvent):
        x, y = self._to_level_point(*event.pos().toTuple())

        level_object = self._object_from_mime_data(event.mimeData())

        level_object.set_position(x, y)

        self.currently_dragged_object = level_object

        self.repaint()

    def dragLeaveEvent(self, event):
        self.currently_dragged_object = None

        self.repaint()

    @undoable
    def dropEvent(self, event):
        x, y = self._to_level_point(*event.pos().toTuple())

        level_object = self._object_from_mime_data(event.mimeData())

        if isinstance(level_object, LevelObjectController):
            self.level_ref.level.add_object(level_object.domain, level_object.obj_index, x, y, None)
        else:
            self.level_ref.level.add_enemy(level_object.obj_index, x, y)

        event.accept()

        self.currently_dragged_object = None

        self.level_ref.data_changed.emit()

<<<<<<< HEAD
    def get_object_from_mime_data(self, mime_data: QMimeData) -> Union[LevelObjectController, EnemyObject]:
=======
    def _object_from_mime_data(self, mime_data: QMimeData) -> Union[LevelObject, EnemyObject]:
>>>>>>> ddf3c998
        object_type, *object_bytes = mime_data.data("application/level-object")

        if object_type == b"\x00":
            domain = int.from_bytes(object_bytes[0], "big") >> 5
            object_index = int.from_bytes(object_bytes[2], "big")

            return self.level_ref.level.object_factory.from_properties(domain, object_index, 0, 0, None, 999)
        else:
            enemy_id = int.from_bytes(object_bytes[0], "big")

            return self.level_ref.level.enemy_item_factory.from_properties(enemy_id, 0, 0)

    def paintEvent(self, event: QPaintEvent, force=False):
        painter = QPainter(self)

        if self.level_ref is None:
            return

        self.level_drawer.block_length = self.block_length

        self.level_drawer.draw(painter, self.level_ref.level, force)

        self.selection_square.draw(painter)

        if self.currently_dragged_object is not None:
            self.currently_dragged_object.draw(painter, self.block_length, self.transparency)<|MERGE_RESOLUTION|>--- conflicted
+++ resolved
@@ -239,7 +239,6 @@
         self.level_drawer.draw_autoscroll = value
 
     def mousePressEvent(self, event: QMouseEvent):
-<<<<<<< HEAD
         """The built in action for handling when a click takes place"""
         self.on_click_action(event)
 
@@ -249,34 +248,6 @@
 
         if get_setting("resize_mode", RESIZE_LEFT_CLICK) == RESIZE_LEFT_CLICK:
             self.set_cursor_for_position(event)
-=======
-        pressed_button = event.button()
-
-        if pressed_button == Qt.LeftButton:
-            self._on_left_mouse_button_down(event)
-        elif pressed_button == Qt.RightButton:
-            self._on_right_mouse_button_down(event)
-        else:
-            return super(LevelView, self).mousePressEvent(event)
-
-    def mouseMoveEvent(self, event: QMouseEvent):
-        if self.mouse_mode == MODE_DRAG:
-            self.setCursor(Qt.ClosedHandCursor)
-            self._dragging(event)
-
-        elif self.mouse_mode in RESIZE_MODES:
-            previously_selected_objects = self.level_ref.selected_objects
-
-            self._resizing(event)
-
-            self.level_ref.selected_objects = previously_selected_objects
-
-        elif self.selection_square.active:
-            self._set_selection_end(event.pos())
-
-        elif SETTINGS["resize_mode"] == RESIZE_LEFT_CLICK:
-            self._set_cursor_for_position(event)
->>>>>>> ddf3c998
 
         return super(LevelView, self).mouseMoveEvent(event)
 
@@ -306,13 +277,7 @@
         if self.mouse_mode not in RESIZE_MODES:
             self.setCursor(Qt.ArrowCursor)
 
-<<<<<<< HEAD
     def cursor_on_edge_of_object(self, level_object: Union[LevelObjectController, EnemyObject], pos: QPoint, edge_width: int = 4):
-=======
-    def _cursor_on_edge_of_object(
-        self, level_object: Union[LevelObject, EnemyObject], pos: QPoint, edge_width: int = 4
-    ):
->>>>>>> ddf3c998
         right = (level_object.get_rect().left() + level_object.get_rect().width()) * self.block_length
         bottom = (level_object.get_rect().top() + level_object.get_rect().height()) * self.block_length
 
@@ -398,13 +363,8 @@
 
         self.last_mouse_position = level_x, level_y
 
-<<<<<<< HEAD
         if self.select_objects_on_click(event) and get_setting("resize_mode", RESIZE_LEFT_CLICK) == RESIZE_RIGHT_CLICK:
             self.try_start_resize(MODE_RESIZE_DIAG, event)
-=======
-        if self._select_objects_on_click(event) and SETTINGS["resize_mode"] == RESIZE_RIGHT_CLICK:
-            self._try_start_resize(MODE_RESIZE_DIAG, event)
->>>>>>> ddf3c998
 
     def _try_start_resize(self, resize_mode: int, event: QMouseEvent):
         if resize_mode not in RESIZE_MODES:
@@ -515,20 +475,9 @@
     def _dragging(self, event: QMouseEvent):
         self.dragging_happened = True
 
-<<<<<<< HEAD
         pos = Position(*event.pos().toTuple())
         level_pos = Position(*self.to_level_point(pos.x, pos.y))
         level_pos_change = level_pos - Position(self.last_mouse_position[0], self.last_mouse_position[1])
-=======
-        x, y = event.pos().toTuple()
-
-        level_x, level_y = self._to_level_point(x, y)
-
-        dx = level_x - self.last_mouse_position[0]
-        dy = level_y - self.last_mouse_position[1]
-
-        self.last_mouse_position = level_x, level_y
->>>>>>> ddf3c998
 
         selected_objects = self.get_selected_objects()
 
@@ -599,17 +548,10 @@
         self.update()
 
     def zoom_out(self):
-<<<<<<< HEAD
         self.set_zoom(max(self.zoom - 1, 1))
 
     def zoom_in(self):
         self.set_zoom(min(self.zoom + 1, 10))
-=======
-        self._set_zoom(self.zoom / 2)
-
-    def zoom_in(self):
-        self._set_zoom(self.zoom * 2)
->>>>>>> ddf3c998
 
     def _start_selection_square(self, position):
         self.selection_square.start(position)
@@ -741,13 +683,8 @@
     def from_m3l(self, data: bytearray):
         self.level_ref.from_m3l(data)
 
-<<<<<<< HEAD
     def object_at(self, x: int, y: int) -> Optional[Union[LevelObjectController, EnemyObject]]:
         level_x, level_y = self.to_level_point(x, y)
-=======
-    def object_at(self, x: int, y: int) -> Optional[Union[LevelObject, EnemyObject]]:
-        level_x, level_y = self._to_level_point(x, y)
->>>>>>> ddf3c998
 
         return self.level_ref.level.object_at(level_x, level_y)
 
@@ -757,15 +694,12 @@
 
         return level_x, level_y
 
-<<<<<<< HEAD
     def index_of(self, obj: Union[LevelObjectController, EnemyObject]) -> int:
         return self.level_ref.index_of(obj)
 
     def get_object(self, index: int) -> Union[LevelObjectController, EnemyObject]:
         return self.level_ref.get_object(index)
 
-=======
->>>>>>> ddf3c998
     def create_object_at(self, x: int, y: int, domain: int = 0, object_index: int = 0):
         level_x, level_y = self._to_level_point(x, y)
 
@@ -890,11 +824,7 @@
 
         self.level_ref.data_changed.emit()
 
-<<<<<<< HEAD
     def get_object_from_mime_data(self, mime_data: QMimeData) -> Union[LevelObjectController, EnemyObject]:
-=======
-    def _object_from_mime_data(self, mime_data: QMimeData) -> Union[LevelObject, EnemyObject]:
->>>>>>> ddf3c998
         object_type, *object_bytes = mime_data.data("application/level-object")
 
         if object_type == b"\x00":
