import logging
import os
import pathlib
import shlex
import subprocess
import tempfile
from typing import Tuple, Union

from PySide2.QtCore import QSize
from PySide2.QtGui import QCloseEvent, QKeySequence, QMouseEvent, Qt
from PySide2.QtWidgets import (
    QAction,
    QDialog,
    QFileDialog,
    QMainWindow,
    QMenu,
    QMessageBox,
    QPushButton,
    QScrollArea,
    QShortcut,
    QSizePolicy,
    QSplitter,
    QToolBar,
    QWhatsThis,
)

from foundry import (
    discord_link,
    feature_video_link,
    get_current_version_name,
    get_latest_version_name,
    github_link,
    icon,
    open_url,
    releases_link,
)
from foundry.game.File import ROM
from foundry.game.gfx.objects.EnemyItem import EnemyObject
from foundry.game.gfx.objects.LevelObject import LevelObject
from foundry.game.level.Level import Level, world_and_level_for_level_address
from foundry.game.level.LevelRef import LevelRef
from foundry.game.level.WorldMap import WorldMap
from foundry.gui.AboutWindow import AboutDialog
from foundry.gui.AutoScrollEditor import AutoScrollEditor
from foundry.gui.BlockViewer import BlockViewer
from foundry.gui.ContextMenu import CMAction, ContextMenu
from foundry.gui.EnemySizeBar import EnemySizeBar
from foundry.gui.HeaderEditor import HeaderEditor
from foundry.gui.JumpEditor import JumpEditor
from foundry.gui.JumpList import JumpList
from foundry.gui.LevelSelector import LevelSelector
from foundry.gui.LevelSizeBar import LevelSizeBar
from foundry.gui.LevelView import LevelView, undoable
from foundry.gui.ObjectDropdown import ObjectDropdown
from foundry.gui.ObjectList import ObjectList
from foundry.gui.ObjectStatusBar import ObjectStatusBar
from foundry.gui.ObjectToolBar import ObjectToolBar
from foundry.gui.ObjectViewer import ObjectViewer
from foundry.gui.PaletteViewer import PaletteViewer
from foundry.gui.SettingsDialog import POWERUPS, show_settings
from foundry.gui.SpinnerPanel import SpinnerPanel
from foundry.gui.WarningList import WarningList
from foundry.gui.settings import SETTINGS, save_settings
from smb3parse.constants import TILE_LEVEL_1, Title_PrepForWorldMap, Title_DebugMenu
from smb3parse.levels.world_map import WorldMap as SMB3World
from smb3parse.util.rom import Rom as SMB3Rom

ROM_FILE_FILTER = "ROM files (*.nes *.rom);;All files (*)"
M3L_FILE_FILTER = "M3L files (*.m3l);;All files (*)"
IMG_FILE_FILTER = "Screenshots (*.png);;All files (*)"

ID_RELOAD_LEVEL = 303

ID_GRID_LINES = 501
ID_TRANSPARENCY = 508
ID_JUMPS = 509
ID_MARIO = 510
ID_RESIZE_TYPE = 511
ID_JUMP_OBJECTS = 512
ID_ITEM_BLOCKS = 513
ID_INVISIBLE_ITEMS = 514
ID_AUTOSCROLL = 515

CHECKABLE_MENU_ITEMS = [
    ID_TRANSPARENCY,
    ID_GRID_LINES,
    ID_JUMPS,
    ID_MARIO,
    ID_RESIZE_TYPE,
    ID_JUMP_OBJECTS,
    ID_ITEM_BLOCKS,
    ID_INVISIBLE_ITEMS,
    ID_AUTOSCROLL,
]

ID_PROP: bytes = "ID"  # the stubs for setProperty are wrong so keep the warning to this line

# mouse modes

MODE_FREE = 0
MODE_DRAG = 1
MODE_RESIZE = 2


class MainWindow(QMainWindow):
    def __init__(self, path_to_rom=""):
        super(MainWindow, self).__init__()

        self.setWindowIcon(icon("foundry.ico"))

        file_menu = QMenu("File")

        open_rom_action = file_menu.addAction("&Open ROM")
        open_rom_action.triggered.connect(self.on_open_rom)
        self.open_m3l_action = file_menu.addAction("&Open M3L")
        self.open_m3l_action.triggered.connect(self.on_open_m3l)

        file_menu.addSeparator()

        self.save_rom_action = file_menu.addAction("&Save ROM")
        self.save_rom_action.triggered.connect(self.on_save_rom)
        self.save_rom_as_action = file_menu.addAction("&Save ROM as ...")
        self.save_rom_as_action.triggered.connect(self.on_save_rom_as)
        """
        file_menu.AppendSeparator()
        """
        self.save_m3l_action = file_menu.addAction("&Save M3L")
        self.save_m3l_action.triggered.connect(self.on_save_m3l)
        """
        file_menu.Append(ID_SAVE_LEVEL_TO, "&Save Level to", "")
        file_menu.AppendSeparator()
        file_menu.Append(ID_APPLY_IPS_PATCH, "&Apply IPS Patch", "")
        file_menu.AppendSeparator()
        file_menu.Append(ID_ROM_PRESET, "&ROM Preset", "")
        """
        file_menu.addSeparator()
        settings_action = file_menu.addAction("&Settings")
        settings_action.triggered.connect(show_settings)
        file_menu.addSeparator()
        exit_action = file_menu.addAction("&Exit")
        exit_action.triggered.connect(lambda _: self.close())

        self.menuBar().addMenu(file_menu)

        """
        edit_menu = wx.Menu()

        edit_menu.Append(ID_EDIT_LEVEL, "&Edit Level", "")
        edit_menu.Append(ID_EDIT_OBJ_DEFS, "&Edit Object Definitions", "")
        edit_menu.Append(ID_EDIT_PALETTE, "&Edit Palette", "")
        edit_menu.Append(ID_EDIT_GRAPHICS, "&Edit Graphics", "")
        edit_menu.Append(ID_EDIT_MISC, "&Edit Miscellaneous", "")
        edit_menu.AppendSeparator()
        edit_menu.Append(ID_FREE_FORM_MODE, "&Free form Mode", "")
        edit_menu.Append(ID_LIMIT_SIZE, "&Limit Size", "")
        """

        self.level_menu = QMenu("Level")

        self.select_level_action = self.level_menu.addAction("&Select Level")
        self.select_level_action.triggered.connect(self.open_level_selector)

        self.reload_action = self.level_menu.addAction("&Reload Level")
        self.reload_action.triggered.connect(self.reload_level)
        self.level_menu.addSeparator()
        self.edit_header_action = self.level_menu.addAction("&Edit Header")
        self.edit_header_action.triggered.connect(self.on_header_editor)
        self.edit_autoscroll = self.level_menu.addAction("Edit Autoscrolling")
        self.edit_autoscroll.triggered.connect(self.on_edit_autoscroll)

        self.menuBar().addMenu(self.level_menu)

        self.object_menu = QMenu("Objects")

        view_blocks_action = self.object_menu.addAction("&View Blocks")
        view_blocks_action.triggered.connect(self.on_block_viewer)
        view_objects_action = self.object_menu.addAction("&View Objects")
        view_objects_action.triggered.connect(self.on_object_viewer)
        self.object_menu.addSeparator()
        view_palettes_action = self.object_menu.addAction("View Object Palettes")
        view_palettes_action.triggered.connect(self.on_palette_viewer)

        self.menuBar().addMenu(self.object_menu)

        self.view_menu = QMenu("View")
        self.view_menu.triggered.connect(self.on_menu)

        action = self.view_menu.addAction("Mario")
        action.setProperty(ID_PROP, ID_MARIO)
        action.setCheckable(True)
        action.setChecked(SETTINGS["draw_mario"])

        action = self.view_menu.addAction("&Jumps on objects")
        action.setProperty(ID_PROP, ID_JUMP_OBJECTS)
        action.setCheckable(True)
        action.setChecked(SETTINGS["draw_jump_on_objects"])

        action = self.view_menu.addAction("Items in blocks")
        action.setProperty(ID_PROP, ID_ITEM_BLOCKS)
        action.setCheckable(True)
        action.setChecked(SETTINGS["draw_items_in_blocks"])

        action = self.view_menu.addAction("Invisible items")
        action.setProperty(ID_PROP, ID_INVISIBLE_ITEMS)
        action.setCheckable(True)
        action.setChecked(SETTINGS["draw_invisible_items"])

        action = self.view_menu.addAction("Autoscroll Path")
        action.setProperty(ID_PROP, ID_AUTOSCROLL)
        action.setCheckable(True)
        action.setChecked(SETTINGS["draw_autoscroll"])

        self.view_menu.addSeparator()

        action = self.view_menu.addAction("Jump Zones")
        action.setProperty(ID_PROP, ID_JUMPS)
        action.setCheckable(True)
        action.setChecked(SETTINGS["draw_jumps"])

        action = self.view_menu.addAction("&Grid lines")
        action.setProperty(ID_PROP, ID_GRID_LINES)
        action.setCheckable(True)
        action.setChecked(SETTINGS["draw_grid"])

        action = self.view_menu.addAction("Resize Type")
        action.setProperty(ID_PROP, ID_RESIZE_TYPE)
        action.setCheckable(True)
        action.setChecked(SETTINGS["draw_expansion"])

        self.view_menu.addSeparator()

        action = self.view_menu.addAction("&Block Transparency")
        action.setProperty(ID_PROP, ID_TRANSPARENCY)
        action.setCheckable(True)
        action.setChecked(SETTINGS["block_transparency"])

        self.view_menu.addSeparator()
        self.view_menu.addAction("&Save Screenshot of Level").triggered.connect(self.on_screenshot)
        """
        self.view_menu.Append(ID_BACKGROUND_FLOOR, "&Background & Floor", "")
        self.view_menu.Append(ID_TOOLBAR, "&Toolbar", "")
        self.view_menu.AppendSeparator()
        self.view_menu.Append(ID_ZOOM, "&Zoom", "")
        self.view_menu.AppendSeparator()
        self.view_menu.Append(ID_USE_ROM_GRAPHICS, "&Use ROM Graphics", "")
        self.view_menu.Append(ID_PALETTE, "&Palette", "")
        self.view_menu.AppendSeparator()
        self.view_menu.Append(ID_MORE, "&More", "")
        """

        self.menuBar().addMenu(self.view_menu)

        help_menu = QMenu("Help")
        """
        help_menu.Append(ID_ENEMY_COMPATIBILITY, "&Enemy Compatibility", "")
        help_menu.Append(ID_TROUBLESHOOTING, "&Troubleshooting", "")
        help_menu.AppendSeparator()
        help_menu.Append(ID_PROGRAM_WEBSITE, "&Program Website", "")
        help_menu.Append(ID_MAKE_A_DONATION, "&Make a Donation", "")
        help_menu.AppendSeparator()
        """
        update_action = help_menu.addAction("Check for updates")
        update_action.triggered.connect(self.on_check_for_update)

        help_menu.addSeparator()

        video_action = help_menu.addAction("Feature Video on YouTube")
        video_action.triggered.connect(lambda: open_url(feature_video_link))

        github_action = help_menu.addAction("Github Repository")
        github_action.triggered.connect(lambda: open_url(github_link))

        discord_action = help_menu.addAction("SMB3 Rom Hacking Discord")
        discord_action.triggered.connect(lambda: open_url(discord_link))

        help_menu.addSeparator()

        about_action = help_menu.addAction("&About")
        about_action.triggered.connect(self.on_about)

        self.menuBar().addMenu(help_menu)

        self.block_viewer = None
        self.object_viewer = None

        self.level_ref = LevelRef()
        self.level_ref.data_changed.connect(self._on_level_data_changed)

        self.context_menu = ContextMenu(self.level_ref)
        self.context_menu.triggered.connect(self.on_menu)

        self.level_view = LevelView(self, self.level_ref, self.context_menu)

        self.scroll_panel = QScrollArea()
        self.scroll_panel.setWidgetResizable(True)
        self.scroll_panel.setWidget(self.level_view)

        self.setCentralWidget(self.scroll_panel)

        self.spinner_panel = SpinnerPanel(self, self.level_ref)
        self.spinner_panel.zoom_in_triggered.connect(self.level_view.zoom_in)
        self.spinner_panel.zoom_out_triggered.connect(self.level_view.zoom_out)
        self.spinner_panel.object_change.connect(self.on_spin)

        self.object_list = ObjectList(self, self.level_ref, self.context_menu)

        self.object_dropdown = ObjectDropdown(self)
        self.object_dropdown.object_selected.connect(self._on_placeable_object_selected)

        self.level_size_bar = LevelSizeBar(self, self.level_ref)
        self.enemy_size_bar = EnemySizeBar(self, self.level_ref)

        self.jump_list = JumpList(self, self.level_ref)
        self.jump_list.add_jump.connect(self.on_jump_added)
        self.jump_list.edit_jump.connect(self.on_jump_edit)
        self.jump_list.remove_jump.connect(self.on_jump_removed)

        splitter = QSplitter(self)
        splitter.setOrientation(Qt.Vertical)

        splitter.addWidget(self.object_list)
        splitter.setStretchFactor(0, 1)
        splitter.addWidget(self.jump_list)

        splitter.setChildrenCollapsible(False)

        level_toolbar = QToolBar("Level Info Toolbar", self)
        level_toolbar.setContextMenuPolicy(Qt.PreventContextMenu)
        level_toolbar.setSizePolicy(QSizePolicy.Maximum, QSizePolicy.Maximum)
        level_toolbar.setOrientation(Qt.Horizontal)
        level_toolbar.setFloatable(False)

        level_toolbar.addWidget(self.spinner_panel)
        level_toolbar.addWidget(self.object_dropdown)
        level_toolbar.addWidget(self.level_size_bar)
        level_toolbar.addWidget(self.enemy_size_bar)
        level_toolbar.addWidget(splitter)

        level_toolbar.setAllowedAreas(Qt.LeftToolBarArea | Qt.RightToolBarArea)

        self.addToolBar(Qt.RightToolBarArea, level_toolbar)

        self.object_toolbar = ObjectToolBar(self)
        self.object_toolbar.object_selected.connect(self._on_placeable_object_selected)

        object_toolbar = QToolBar("Object Toolbar", self)
        object_toolbar.setContextMenuPolicy(Qt.PreventContextMenu)
        object_toolbar.setSizePolicy(QSizePolicy.Maximum, QSizePolicy.Maximum)
        object_toolbar.setFloatable(False)

        object_toolbar.addWidget(self.object_toolbar)
        object_toolbar.setAllowedAreas(Qt.LeftToolBarArea | Qt.RightToolBarArea)

        self.addToolBar(Qt.LeftToolBarArea, object_toolbar)

        self.menu_toolbar = QToolBar("Menu Toolbar", self)
        self.menu_toolbar.setOrientation(Qt.Horizontal)
        self.menu_toolbar.setIconSize(QSize(20, 20))

        self.menu_toolbar.addAction(icon("settings.svg"), "Editor Settings").triggered.connect(show_settings)
        self.menu_toolbar.addSeparator()
        self.menu_toolbar.addAction(icon("folder.svg"), "Open ROM").triggered.connect(self.on_open_rom)
        self.menu_toolbar.addAction(icon("save.svg"), "Save Level").triggered.connect(self.on_save_rom)
        self.menu_toolbar.addSeparator()

        self.undo_action = self.menu_toolbar.addAction(icon("rotate-ccw.svg"), "Undo Action")
        self.undo_action.triggered.connect(self.level_ref.undo)
        self.undo_action.setEnabled(False)
        self.redo_action = self.menu_toolbar.addAction(icon("rotate-cw.svg"), "Redo Action")
        self.redo_action.triggered.connect(self.level_ref.redo)
        self.redo_action.setEnabled(False)

        self.menu_toolbar.addSeparator()
        play_action = self.menu_toolbar.addAction(icon("play-circle.svg"), "Play Level")
        play_action.triggered.connect(self.on_play)
        play_action.setWhatsThis("Opens an emulator with the current Level set to 1-1.\nSee Settings.")
        self.menu_toolbar.addSeparator()
        self.menu_toolbar.addAction(icon("zoom-out.svg"), "Zoom Out").triggered.connect(self.level_view.zoom_out)
        self.menu_toolbar.addAction(icon("zoom-in.svg"), "Zoom In").triggered.connect(self.level_view.zoom_in)
        self.menu_toolbar.addSeparator()
        header_action = self.menu_toolbar.addAction(icon("tool.svg"), "Edit Level Header")
        header_action.triggered.connect(self.on_header_editor)
        header_action.setWhatsThis(
            "<b>Header Editor</b><br/>"
            "Many configurations regarding the level are done in its header, like the length of "
            "the timer, or where and how Mario enters the level.<br/>"
        )

        self.jump_destination_action = self.menu_toolbar.addAction(
            icon("arrow-right-circle.svg"), "Go to Jump Destination"
        )
        self.jump_destination_action.triggered.connect(self._go_to_jump_destination)
        self.jump_destination_action.setWhatsThis(
            "Opens the level, that can be reached from this one, e.g. by entering a pipe."
        )

        self.menu_toolbar.addSeparator()

        whats_this_action = QWhatsThis.createAction()
        whats_this_action.setWhatsThis("Click on parts of the editor, to receive help information.")
        whats_this_action.setIcon(icon("help-circle.svg"))
        whats_this_action.setText("Starts 'What's this?' mode")
        self.menu_toolbar.addAction(whats_this_action)

        self.menu_toolbar.addSeparator()
        self.warning_list = WarningList(self, self.level_ref)

        warning_action = self.menu_toolbar.addAction(icon("alert-triangle.svg"), "Warning Panel")
        warning_action.setWhatsThis("Shows a list of warnings.")
        warning_action.triggered.connect(self.warning_list.show)
        warning_action.setDisabled(True)

        self.warning_list.warnings_updated.connect(warning_action.setEnabled)

        self.addToolBar(Qt.TopToolBarArea, self.menu_toolbar)

        self.status_bar = ObjectStatusBar(self, self.level_ref)
        self.setStatusBar(self.status_bar)

        self.delete_shortcut = QShortcut(QKeySequence(Qt.Key_Delete), self, self.remove_selected_objects)

        QShortcut(QKeySequence(Qt.CTRL + Qt.Key_X), self, self._cut_objects)
        QShortcut(QKeySequence(Qt.CTRL + Qt.Key_C), self, self._copy_objects)
        QShortcut(QKeySequence(Qt.CTRL + Qt.Key_V), self, self._paste_objects)

        QShortcut(QKeySequence(Qt.CTRL + Qt.Key_Z), self, self.level_ref.undo)
        QShortcut(QKeySequence(Qt.CTRL + Qt.Key_Y), self, self.level_ref.redo)
        QShortcut(QKeySequence(Qt.CTRL + Qt.SHIFT + Qt.Key_Z), self, self.level_ref.redo)

        QShortcut(QKeySequence(Qt.CTRL + Qt.Key_Plus), self, self.level_view.zoom_in)
        QShortcut(QKeySequence(Qt.CTRL + Qt.Key_Minus), self, self.level_view.zoom_out)

        QShortcut(QKeySequence(Qt.CTRL + Qt.Key_A), self, self.level_view.select_all)

        self.on_open_rom(path_to_rom)

        self.showMaximized()

    def _on_level_data_changed(self):
        self.undo_action.setEnabled(self.level_ref.undo_stack.undo_available)
        self.redo_action.setEnabled(self.level_ref.undo_stack.redo_available)

        self.jump_destination_action.setEnabled(self.level_ref.level.has_next_area)

    def _go_to_jump_destination(self):
        if not self.safe_to_change():
            return

        level_address = self.level_ref.level.next_area_objects
        enemy_address = self.level_ref.level.next_area_enemies + 1
        object_set = self.level_ref.level.next_area_object_set

        world, level = world_and_level_for_level_address(level_address)

        self.update_level(f"Level {world}-{level}", level_address, enemy_address, object_set)

    def on_play(self):
        """
        Copies the ROM, including the current level, to a temporary directory, saves the current level as level 1-1 and
        opens the rom in an emulator.
        """
        temp_dir = pathlib.Path(tempfile.gettempdir()) / "smb3foundry"
        temp_dir.mkdir(parents=True, exist_ok=True)

        path_to_temp_rom = temp_dir / "instaplay.rom"

        ROM().save_to(path_to_temp_rom)

        if not self._put_current_level_to_level_1_1(path_to_temp_rom):
            return

        if not self._set_default_powerup(path_to_temp_rom):
            return

        arguments = SETTINGS["instaplay_arguments"].replace("%f", str(path_to_temp_rom))
        arguments = shlex.split(arguments, posix=False)

        emu_path = pathlib.Path(SETTINGS["instaplay_emulator"])

        if emu_path.is_absolute():
            if emu_path.exists():
                emulator = str(emu_path)
            else:
                QMessageBox.critical(
                    self, "Emulator not found", f"Check it under File > Settings.\nFile {emu_path} not found."
                )
                return
        else:
            emulator = SETTINGS["instaplay_emulator"]

        try:
            subprocess.run([emulator, *arguments])
        except Exception as e:
            QMessageBox.critical(self, "Emulator command failed.", f"Check it under File > Settings.\n{str(e)}")

    def _open_rom(self, path_to_rom):
        with open(path_to_rom, "rb") as smb3_rom:
            data = smb3_rom.read()

        rom = SMB3Rom(bytearray(data))
        return rom

    def _put_current_level_to_level_1_1(self, path_to_rom) -> bool:
        rom = self._open_rom(path_to_rom)

        # load world-1 data
        world_1 = SMB3World.from_world_number(rom, 1)

        # find position of "level 1" tile in world map
        for position in world_1.gen_positions():
            if position.tile() == TILE_LEVEL_1:
                break
        else:
            QMessageBox.critical(
                self, "Couldn't place level", "Could not find a level 1 tile in World 1 to put your level at."
            )
            return False

        if not self.level_ref.level.attached_to_rom:
            QMessageBox.critical(
                self,
                "Couldn't place level",
                "The Level is not part of the rom yet (M3L?). Try saving it into the ROM first.",
            )
            return False

        # write level and enemy data of current level
        (layout_address, layout_bytes), (enemy_address, enemy_bytes) = self.level_ref.level.to_bytes()
        rom.write(layout_address, layout_bytes)
        rom.write(enemy_address, enemy_bytes)

        # replace level information with that of current level
        object_set_number = self.level_ref.object_set_number

        world_1.replace_level_at_position((layout_address, enemy_address - 1, object_set_number), position)

        # save rom
        rom.save_to(path_to_rom)

        return True

    def _set_default_powerup(self, path_to_rom) -> bool:
        rom = self._open_rom(path_to_rom)

<<<<<<< HEAD
        (powerup, hasPWing) = SETTINGS["default_powerup"]
=======
        *_, powerup, hasPWing = POWERUPS[SETTINGS["default_powerup"]]
>>>>>>> 579321bc

        rom.write(Title_PrepForWorldMap + 0x1, bytes([powerup]))

        nop = 0xEA
        rts = 0x60
        lda = 0xA9
        staAbsolute = 0x8D

        # If a P-wing powerup is selected, another variable needs to be set with the P-wing value
        # This piece of code overwrites a part of Title_DebugMenu
        if hasPWing:
            Map_Power_DispHigh = 0x03
            Map_Power_DispLow = 0xF3

            # We need to start one byte before Title_DebugMenu to remove the RTS of Title_PrepForWorldMap
            # The assembly code below reads as follows:
            # LDA 0x08
            # STA $03F3
            # RTS
            rom.write(
                Title_DebugMenu - 0x1,
                bytes(
                    [
                        lda,
                        0x8,
                        staAbsolute,
                        Map_Power_DispLow,
                        Map_Power_DispHigh,
                        # The RTS to get out of the now extended Title_PrepForWorldMap
                        rts,
                    ]
                ),
            )

            # Remove code that resets the powerup value by replacing it with no-operations
            # Otherwise this code would copy the value of the normal powerup here
            # (So if the powerup would be Raccoon Mario, Map_Power_Disp would also be
            # set as Raccoon Mario instead of P-wing
            Map_Power_DispResetLocation = 0x3C5A2
            rom.write(Map_Power_DispResetLocation, bytes([nop, nop, nop]))

        rom.save_to(path_to_rom)
        return True

    def on_screenshot(self, _) -> bool:
        if self.level_view is None:
            return False

        recommended_file = f"{os.path.expanduser('~')}/{ROM.name} - {self.level_view.level_ref.name}.png"

        pathname, _ = QFileDialog.getSaveFileName(
            self, caption="Save Screenshot", dir=recommended_file, filter=IMG_FILE_FILTER
        )

        if not pathname:
            return False

        # Proceed loading the file chosen by the user
        self.level_view.make_screenshot().save(pathname)

        return True

    def update_title(self):
        if self.level_view.level_ref is not None and ROM is not None:
            title = f"{self.level_view.level_ref.name} - {ROM.name}"
        else:
            title = "SMB3Foundry"

        self.setWindowTitle(title)

    def on_open_rom(self, path_to_rom="") -> bool:
        if not self.safe_to_change():
            return False

        if not path_to_rom:
            # otherwise ask the user what new file to open
            path_to_rom, _ = QFileDialog.getOpenFileName(self, caption="Open ROM", filter=ROM_FILE_FILTER)

            if not path_to_rom:
                self._enable_disable_gui_elements()
                return False

        # Proceed loading the file chosen by the user
        try:
            ROM.load_from_file(path_to_rom)

            return self.open_level_selector(None)

        except IOError as exp:
            QMessageBox.warning(self, type(exp).__name__, f"Cannot open file '{path_to_rom}'.")
            return False
        finally:
            self._enable_disable_gui_elements()

    def on_open_m3l(self, _) -> bool:
        if not self.safe_to_change():
            return False

        # otherwise ask the user what new file to open
        pathname, _ = QFileDialog.getOpenFileName(self, caption="Open M3L file", filter=M3L_FILE_FILTER)

        if not pathname:
            return False

        # Proceed loading the file chosen by the user
        try:
            with open(pathname, "rb") as m3l_file:

                self.level_view.from_m3l(bytearray(m3l_file.read()))
        except IOError as exp:
            QMessageBox.warning(self, type(exp).__name__, f"Cannot open file '{pathname}'.")

            return False

        self.level_view.level_ref.name = os.path.basename(pathname)

        self.update_gui_for_level()

        return True

    def safe_to_change(self) -> bool:
        if not self.level_ref:
            return True

        if self.level_ref.level.changed:
            answer = QMessageBox.question(
                self,
                "Please confirm",
                "Current content has not been saved! Proceed?",
                QMessageBox.No | QMessageBox.Yes,
                QMessageBox.No,
            )

            return answer == QMessageBox.Yes
        else:
            return True

    def on_save_rom(self, _):
        self.save_rom(False)

    def on_save_rom_as(self, _):
        self.save_rom(True)

    def save_rom(self, is_save_as):
        safe_to_save, reason, additional_info = self.level_view.level_safe_to_save()

        if not safe_to_save:
            answer = QMessageBox.warning(
                self,
                reason,
                f"{additional_info}\n\nDo you want to proceed?",
                QMessageBox.No | QMessageBox.Yes,
                QMessageBox.No,
            )

            if answer == QMessageBox.No:
                return

        if not self.level_ref.attached_to_rom:
            QMessageBox.information(
                self,
                "Importing M3L into ROM",
                "Please select the positions in the ROM you want the level objects and enemies/items to be stored.",
                QMessageBox.Ok,
            )

            level_selector = LevelSelector(self)

            answer = level_selector.exec_()

            if answer == QMessageBox.Accepted:
                self.level_view.level_ref.attach_to_rom(
                    level_selector.object_data_offset, level_selector.enemy_data_offset
                )

                if is_save_as:
                    # if we save to another rom, don't consider the level
                    # attached (to the current rom)
                    self.level_view.level_ref.attached_to_rom = False
            else:
                return

        if is_save_as:
            pathname, _ = QFileDialog.getSaveFileName(self, caption="Save ROM as", filter=ROM_FILE_FILTER)
            if not pathname:
                return  # the user changed their mind
        else:
            pathname = ROM.path

        level = self.level_ref.level

        for offset, data in level.to_bytes():
            ROM().bulk_write(data, offset)

        try:
            ROM().save_to_file(pathname)
        except IOError as exp:
            QMessageBox.warning(self, f"{type(exp).__name__}", f"Cannot save ROM data to file '{pathname}'.")

        self.update_title()

        if not is_save_as:
            level.changed = False

    def on_save_m3l(self, _):
        suggested_file = self.level_view.level_ref.name

        if not suggested_file.endswith(".m3l"):
            suggested_file += ".m3l"

        pathname, _ = QFileDialog.getSaveFileName(self, caption="Save M3L as", filter=M3L_FILE_FILTER)

        if not pathname:
            return

        level = self.level_view.level_ref

        try:
            with open(pathname, "wb") as m3l_file:
                m3l_file.write(level.to_m3l())
        except IOError as exp:
            QMessageBox.warning(self, type(exp).__name__, f"Couldn't save level to '{pathname}'.")

    def on_check_for_update(self):
        self.setCursor(Qt.WaitCursor)

        current_version = get_current_version_name()

        try:
            latest_version = get_latest_version_name()
        except ValueError as ve:
            QMessageBox.critical(self, "Error while checking for updates", f"Error: {ve}")
            return

        if current_version != latest_version:
            latest_release_url = f"{releases_link}/tag/{latest_version}"

            go_to_github_button = QPushButton(icon("external-link.svg"), "Go to latest release")
            go_to_github_button.clicked.connect(lambda: open_url(latest_release_url))

            info_box = QMessageBox(
                QMessageBox.Information, "New release available", f"New Version {latest_version} is available."
            )

            info_box.addButton(QMessageBox.Cancel)
            info_box.addButton(go_to_github_button, QMessageBox.AcceptRole)

            info_box.exec_()
        else:
            QMessageBox.information(self, "No newer release", f"Version {current_version} is up to date.")

        self.setCursor(Qt.ArrowCursor)

    def on_menu(self, action: QAction):
        item_id = action.property(ID_PROP)

        if item_id in CHECKABLE_MENU_ITEMS:
            self.on_menu_item_checked(action)
            self.level_view.update()

            # if setting a checkbox, keep the menu open
            menu_of_action: QMenu = self.sender()
            menu_of_action.exec_()

        elif item_id in self.context_menu.get_all_menu_item_ids():
            x, y = self.context_menu.get_position()

            if item_id == CMAction.REMOVE:
                self.remove_selected_objects()
            elif item_id == CMAction.ADD_OBJECT:
                selected_object = self.object_dropdown.currentIndex()

                if selected_object != -1:
                    self.place_object_from_dropdown((x, y))
                else:
                    self.create_object_at(x, y)

            elif item_id == CMAction.CUT:
                self._cut_objects()
            elif item_id == CMAction.COPY:
                self._copy_objects()
            elif item_id == CMAction.PASTE:
                self._paste_objects(x, y)
            elif item_id == CMAction.FOREGROUND:
                self.bring_objects_to_foreground()
            elif item_id == CMAction.BACKGROUND:
                self.bring_objects_to_background()

        self.level_view.update()

    def reload_level(self):
        if not self.safe_to_change():
            return

        level_name = self.level_view.level_ref.name
        object_data = self.level_view.level_ref.header_offset
        enemy_data = self.level_view.level_ref.enemy_offset
        object_set = self.level_view.level_ref.object_set_number

        self.update_level(level_name, object_data, enemy_data, object_set)

    def _on_placeable_object_selected(self, level_object: Union[LevelObject, EnemyObject]):
        if self.sender() is self.object_toolbar:
            self.object_dropdown.select_object(level_object)
        else:
            self.object_toolbar.select_object(level_object)

    @undoable
    def bring_objects_to_foreground(self):
        self.level_ref.level.bring_to_foreground(self.level_ref.selected_objects)

    @undoable
    def bring_objects_to_background(self):
        self.level_ref.level.bring_to_background(self.level_ref.selected_objects)

    @undoable
    def create_object_at(self, x, y):
        self.level_view.create_object_at(x, y)

    @undoable
    def create_enemy_at(self, x, y):
        self.level_view.create_enemy_at(x, y)

    def _cut_objects(self):
        self._copy_objects()
        self.remove_selected_objects()

    def _copy_objects(self):
        selected_objects = self.level_view.get_selected_objects().copy()

        if selected_objects:
            self.context_menu.set_copied_objects(selected_objects)

    @undoable
    def _paste_objects(self, x=None, y=None):
        self.level_view.paste_objects_at(self.context_menu.get_copied_objects(), x, y)

    @undoable
    def remove_selected_objects(self):
        self.level_view.remove_selected_objects()
        self.level_view.update()
        self.spinner_panel.disable_all()

    def on_menu_item_checked(self, action: QAction):
        item_id = action.property(ID_PROP)

        checked = action.isChecked()

        if item_id == ID_GRID_LINES:
            self.level_view.draw_grid = checked
        elif item_id == ID_TRANSPARENCY:
            self.level_view.transparency = checked
        elif item_id == ID_JUMPS:
            self.level_view.draw_jumps = checked
        elif item_id == ID_MARIO:
            self.level_view.draw_mario = checked
        elif item_id == ID_RESIZE_TYPE:
            self.level_view.draw_expansions = checked
        elif item_id == ID_JUMP_OBJECTS:
            self.level_view.draw_jumps_on_objects = checked
        elif item_id == ID_ITEM_BLOCKS:
            self.level_view.draw_items_in_blocks = checked
        elif item_id == ID_INVISIBLE_ITEMS:
            self.level_view.draw_invisible_items = checked
        elif item_id == ID_AUTOSCROLL:
            self.level_view.draw_autoscroll = checked

        SETTINGS["draw_mario"] = self.level_view.draw_mario
        SETTINGS["draw_jumps"] = self.level_view.draw_jumps
        SETTINGS["draw_grid"] = self.level_view.draw_grid
        SETTINGS["draw_expansion"] = self.level_view.draw_expansions
        SETTINGS["draw_jump_on_objects"] = self.level_view.draw_jumps_on_objects
        SETTINGS["draw_items_in_blocks"] = self.level_view.draw_items_in_blocks
        SETTINGS["draw_invisible_items"] = self.level_view.draw_invisible_items
        SETTINGS["draw_autoscroll"] = self.level_view.draw_autoscroll
        SETTINGS["block_transparency"] = self.level_view.transparency

        save_settings()

    @undoable
    def on_spin(self, _):
        selected_objects = self.level_ref.selected_objects

        if len(selected_objects) != 1:
            logging.error(selected_objects, RuntimeWarning)
            return

        selected_object = selected_objects[0]

        obj_type = self.spinner_panel.get_type()

        if isinstance(selected_object, LevelObject):
            domain = self.spinner_panel.get_domain()

            if selected_object.is_4byte:
                length = self.spinner_panel.get_length()
            else:
                length = None

            self.level_view.replace_object(selected_object, domain, obj_type, length)
        else:
            self.level_view.replace_enemy(selected_object, obj_type)

        self.level_ref.data_changed.emit()

    def fill_object_list(self):
        self.object_list.Clear()

        self.object_list.SetItems(self.level_view.get_object_names())

    def open_level_selector(self, _):
        if not self.safe_to_change():
            return

        level_selector = LevelSelector(self)

        level_was_selected = level_selector.exec_() == QDialog.Accepted

        if level_was_selected:
            self.update_level(
                level_selector.level_name,
                level_selector.object_data_offset,
                level_selector.enemy_data_offset,
                level_selector.object_set,
            )

        return level_was_selected

    def on_block_viewer(self, _):
        if self.block_viewer is None:
            self.block_viewer = BlockViewer(parent=self)

        if self.level_ref.level is not None:
            self.block_viewer.object_set = self.level_ref.object_set.number
            self.block_viewer.palette_group = self.level_ref.object_palette_index

        self.block_viewer.show()

    def on_object_viewer(self, _):
        if self.object_viewer is None:
            self.object_viewer = ObjectViewer(parent=self)

        if self.level_ref.level is not None:
            object_set = self.level_ref.object_set.number
            graphics_set = self.level_ref.graphic_set

            self.object_viewer.set_object_and_graphic_set(object_set, graphics_set)

            if len(self.level_view.get_selected_objects()) == 1:
                selected_object = self.level_view.get_selected_objects()[0]

                if isinstance(selected_object, LevelObject):
                    self.object_viewer.set_object(
                        selected_object.domain, selected_object.obj_index, selected_object.length
                    )

        self.object_viewer.show()

    def on_palette_viewer(self, _):
        PaletteViewer(self, self.level_ref).exec_()

    def on_edit_autoscroll(self, _):
        AutoScrollEditor(self, self.level_ref).exec_()

    def on_header_editor(self, _):
        HeaderEditor(self, self.level_ref).exec_()

    def update_level(self, level_name: str, object_data_offset: int, enemy_data_offset: int, object_set: int):
        try:
            self.level_ref.load_level(level_name, object_data_offset, enemy_data_offset, object_set)
        except IndexError:
            QMessageBox.critical(self, "Please confirm", "Failed loading level. The level offsets don't match.")

            return

        self.update_gui_for_level()

    def update_gui_for_level(self):
        self._enable_disable_gui_elements()

        self.update_title()
        self.jump_list.update()

        is_a_world_map = isinstance(self.level_ref.level, WorldMap)

        self.save_m3l_action.setEnabled(not is_a_world_map)
        self.edit_header_action.setEnabled(not is_a_world_map)

        if is_a_world_map:
            self.object_dropdown.Clear()
            self.object_dropdown.setEnabled(False)

            self.jump_list.setEnabled(False)
            self.jump_list.Clear()
        else:
            self.object_dropdown.setEnabled(True)
            self.object_dropdown.set_object_set(self.level_ref.object_set_number, self.level_ref.graphic_set)

            self.jump_list.setEnabled(True)

        self.object_toolbar.set_object_set(self.level_ref.object_set_number, self.level_ref.graphic_set)

        self.level_view.update()

    def _enable_disable_gui_elements(self):
        rom_elements = [
            # entries in file menu
            self.open_m3l_action,
            self.save_rom_action,
            self.save_rom_as_action,
            # entry in level menu
            self.select_level_action,
        ]

        level_elements = [
            # entry in file menu
            self.save_m3l_action,
            # top toolbar
            self.menu_toolbar,
            # other gui elements
            self.level_view,
            self.spinner_panel,
            self.object_toolbar,
            self.level_size_bar,
            self.enemy_size_bar,
            self.object_list,
            self.jump_list,
            self.object_toolbar,
        ]

        level_elements.extend(self.level_menu.actions())
        level_elements.remove(self.select_level_action)

        level_elements.extend(self.object_menu.actions())
        level_elements.extend(self.view_menu.actions())

        for gui_element in rom_elements:
            gui_element.setEnabled(ROM.is_loaded())

        for gui_element in level_elements:
            gui_element.setEnabled(ROM.is_loaded() and self.level_ref.level is not None)

    def on_jump_edit(self):
        index = self.jump_list.currentIndex().row()

        updated_jump = JumpEditor.edit_jump(self, self.level_view.level_ref.jumps[index])

        self.on_jump_edited(updated_jump)

    @undoable
    def on_jump_added(self):
        self.level_view.add_jump()

    @undoable
    def on_jump_removed(self):
        self.level_view.remove_jump(self.jump_list.currentIndex().row())

    @undoable
    def on_jump_edited(self, jump):
        index = self.jump_list.currentIndex().row()

        assert index >= 0

        if isinstance(self.level_ref.level, Level):
            self.level_view.level_ref.jumps[index] = jump
            self.jump_list.item(index).setText(str(jump))

    def on_jump_list_change(self, event):
        self.jump_list.set_jumps(event)

    def mouseReleaseEvent(self, event: QMouseEvent):
        if event.button() == Qt.MiddleButton:
            pos = self.level_view.mapFromGlobal(self.mapToGlobal(event.pos())).toTuple()

            self.place_object_from_dropdown(pos)

    @undoable
    def place_object_from_dropdown(self, pos: Tuple[int, int]) -> None:
        # the dropdown is synchronized with the toolbar, so it doesn't matter where to take it from
        level_object = self.object_dropdown.currentData(Qt.UserRole)

        self.object_toolbar.add_recent_object(level_object)

        if isinstance(level_object, LevelObject):
            self.level_view.create_object_at(*pos, level_object.domain, level_object.obj_index)
        elif isinstance(level_object, EnemyObject):
            self.level_view.add_enemy(level_object.obj_index, *pos, -1)

    def on_about(self, _):
        about = AboutDialog(self)

        about.show()

    def closeEvent(self, event: QCloseEvent):
        if not self.safe_to_change():
            event.ignore()

            return

        super(MainWindow, self).closeEvent(event)<|MERGE_RESOLUTION|>--- conflicted
+++ resolved
@@ -542,11 +542,7 @@
     def _set_default_powerup(self, path_to_rom) -> bool:
         rom = self._open_rom(path_to_rom)
 
-<<<<<<< HEAD
-        (powerup, hasPWing) = SETTINGS["default_powerup"]
-=======
         *_, powerup, hasPWing = POWERUPS[SETTINGS["default_powerup"]]
->>>>>>> 579321bc
 
         rom.write(Title_PrepForWorldMap + 0x1, bytes([powerup]))
 
