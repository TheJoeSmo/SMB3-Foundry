--- conflicted
+++ resolved
@@ -1,7 +1,4 @@
-<<<<<<< HEAD
-=======
 import qdarkstyle
->>>>>>> 4d8644cc
 from PySide2.QtWidgets import (
     QButtonGroup,
     QCheckBox,
@@ -16,8 +13,6 @@
     QComboBox,
 )
 
-<<<<<<< HEAD
-from PySide2.QtGui import QIcon, QImage, QColor, Qt, QPixmap
 from PySide2.QtCore import QRect
 from foundry.game.gfx.objects.EnemyItem import MASK_COLOR
 
@@ -33,19 +28,7 @@
     POWERUP_FROG,
     POWERUP_HAMMER,
 )
-=======
-from foundry import icon
-from foundry.gui.QDialog import Dialog
-from foundry.core.Settings.util import get_setting, set_setting, load_settings, save_settings
-from foundry.core.util import RESIZE_LEFT_CLICK, RESIZE_RIGHT_CLICK, DRACULA_STYLE_SET, RETRO_STYLE_SET
->>>>>>> 4d8644cc
-
-load_settings()
-
-POWERUPS_NAME = 0
-POWERUPS_X = 1
-POWERUPS_Y = 2
-POWERUPS_VALUE = 3
+
 POWERUPS_PWING = 4
 POWERUPS = [
     ("Small Mario", 32, 53, 0, False),
