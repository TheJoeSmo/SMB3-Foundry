from math import ceil

<<<<<<< HEAD
from PySide2.QtCore import QPoint, QRect, QSize
from PySide2.QtGui import QBrush, QMouseEvent, QPaintEvent, QPainter, QResizeEvent
from PySide2.QtWidgets import QComboBox, QLabel, QLayout, QStatusBar, QToolBar, QWidget

from foundry import icon
from foundry.game.File import ROM
from foundry.game.gfx.GraphicsSet import GraphicsSet
from foundry.game.gfx.Palette import PALETTE_GROUPS_PER_OBJECT_SET, bg_color_for_object_set, load_palette_group
=======
from PySide2.QtCore import QSize, QRect, QPoint
from PySide2.QtGui import QPaintEvent, QPainter, QColor, QBrush, QResizeEvent, QMouseEvent, Qt
from PySide2.QtWidgets import (
    QStyle, QComboBox, QToolBar, QWidget, QLayout, QStatusBar, QVBoxLayout, QGridLayout, QSizePolicy, QHBoxLayout
)

from foundry import icon
from foundry.game.File import ROM
from foundry.game.gfx.PatternTableHandler import PatternTableHandler
from foundry.game.gfx.Palette import bg_color_for_object_set, load_palette
>>>>>>> 4d8644cc
from foundry.game.gfx.drawable.Block import Block
from foundry.game.gfx.drawable.Tile import Tile
from foundry.gui.QMainWindow.ChildWindow import ChildWindow
from foundry.gui.LevelSelector import OBJECT_SET_ITEMS
<<<<<<< HEAD
from foundry.gui.Spinner import Spinner
=======
from foundry.core.Settings.util import get_setting
>>>>>>> 4d8644cc


class BlockViewer(ChildWindow):
    def __init__(self, parent):
        super(BlockViewer, self).__init__(parent, "Block Viewer")
        self.main = parent

        self._object_set = 0
<<<<<<< HEAD
        self.sprite_bank = BlockBank(parent=self)
=======
        self.sprite_bank = BlockBank(parent=self, object_set=self.object_set)
        self.add_toolbox("Block Viewer", self.sprite_bank, Qt.LeftToolBarArea)
>>>>>>> 4d8644cc

        self.pattern_table = PatternDisplayer(parent=self, object_set=self.object_set)
        self.add_toolbox("Pattern Viewer", self.pattern_table, Qt.RightToolBarArea)

        self.block_selector = BlockSelector(parent=self, object_set=self.object_set)
        self.block_selector.zoom_in()
        self.add_toolbox("Block Selector", self.block_selector, Qt.LeftToolBarArea)

        self.toolbar = QToolBar(self)

        self.save_action = self.toolbar.addAction("Save")
        self.save_action.triggered.connect(self.save)

        self.bank_dropdown = QComboBox(parent=self.toolbar)
        self.bank_dropdown.addItems(OBJECT_SET_ITEMS)
        self.bank_dropdown.setCurrentIndex(0)

        self.bank_dropdown.currentIndexChanged.connect(self.on_combo)

        self.palette_group_spinner = Spinner(self, maximum=PALETTE_GROUPS_PER_OBJECT_SET - 1, base=10)
        self.palette_group_spinner.valueChanged.connect(self.on_palette)

        self.toolbar.addWidget(self.bank_dropdown)
        self.toolbar.addWidget(QLabel(" Object Palette: "))
        self.toolbar.addWidget(self.palette_group_spinner)

        self.addToolBar(self.toolbar)

        self.setStatusBar(QStatusBar(self))

    def force_update_level_view(self):
        self.main.force_update_level_view()

    def save(self):
        tsa = self.sprite_bank.tsa
        ROM().bulk_write(tsa, ROM().tsa_offset(self.object_set))
        self.force_update_level_view()

    def pattern_selected(self, selected):
        self.block_selector.pattern_selected(selected)

    def block_selected(self, selected):
        self.block_selector.block_selected(selected)

    def set_object_set(self, obj_set):
        self.object_set = obj_set
        self.block_selector.update_obj_set(obj_set)
        self.pattern_table.update_object_set(obj_set)

    def set_tsa(self, tsa):
        self.sprite_bank.set_tsa(tsa)

    @property
    def object_set(self):
        return self._object_set

    @object_set.setter
    def object_set(self, value):
        self._object_set = value

        self._after_object_set()

    @property
    def palette_group(self):
        return self.palette_group_spinner.value()

    @palette_group.setter
    def palette_group(self, value):
        self.palette_group_spinner.setValue(value)

    def prev_object_set(self):
        self.object_set = max(self.object_set - 1, 0)

    def next_object_set(self):
        self.object_set = min(self.object_set + 1, 0xE)

    def _after_object_set(self):
        self.sprite_bank.object_set = self.object_set

        self.bank_dropdown.setCurrentIndex(self.object_set)

        self.sprite_bank.update()

    def on_combo(self, _):
        self.object_set = self.bank_dropdown.currentIndex()

        self.sprite_bank.object_set = self.object_set

        self.sprite_bank.update()

<<<<<<< HEAD
    def on_palette(self, value):
        self.sprite_bank.palette_group = value
        self.sprite_bank.update()
=======
    def add_toolbox(self, name, widget, side):
        toolbar = QToolBar(name, self)
        toolbar.setContextMenuPolicy(Qt.PreventContextMenu)
        toolbar.setSizePolicy(QSizePolicy.Maximum, QSizePolicy.Maximum)
        toolbar.setOrientation(Qt.Horizontal)
        toolbar.setFloatable(False)
        toolbar.toggleViewAction().setChecked(True)
        if isinstance(widget, list):
            for wig in widget:
                toolbar.addWidget(wig)
        else:
            toolbar.addWidget(widget)
        toolbar.setAllowedAreas(Qt.LeftToolBarArea | Qt.RightToolBarArea | Qt.TopToolBarArea | Qt.BottomToolBarArea)

        self.addToolBar(side, toolbar)
        return toolbar


class BlockSelector(QWidget):
    def __init__(self, parent, object_set=0, zoom=2, tsa_data=None):
        super(BlockSelector, self).__init__(parent)
        self.main = parent
        self.setMouseTracking(True)

        self.zoom_step = 256
        self.object_set = object_set
        self.zoom = zoom

        self.block = 0
        self.selected = 0
        self.tsa_data = ROM().get_tsa_data(self.object_set)

        self._size = QSize(Block.WIDTH * self.zoom, Block.HEIGHT * self.zoom)

        self.setFixedSize(self._size)

    @property
    def block_length(self):
        return Block.WIDTH * self.zoom

    def update_obj_set(self, set):
        self.object_set = set
        self.tsa_data = ROM().get_tsa_data(self.object_set)
        self.update()

    def block_selected(self, block):
        self.block = block
        self.update()

    def pattern_selected(self, block):
        self.tsa_data[self.block + (self.selected * 0x100)] = block
        self.main.set_tsa(self.tsa_data)
        self.update()

    def resizeEvent(self, event: QResizeEvent):
        self.update()

    def zoom_in(self):
        self.zoom += 1
        self._after_zoom()

    def zoom_out(self):
        self.zoom = max(self.zoom - 1, 1)
        self._after_zoom()

    def _after_zoom(self):
        new_size = QSize(Block.WIDTH * self.zoom, Block.HEIGHT * self.zoom)
        self.setFixedSize(new_size)

    def mouseReleaseEvent(self, event: QMouseEvent):
        released_button = event.button()

        if released_button == Qt.LeftButton:
            self.on_left_mouse_button_up(event)
        elif released_button == Qt.RightButton:
            pass #self.on_right_mouse_button_up(event)

    def on_left_mouse_button_up(self, event: QMouseEvent):
        x, y = event.pos().toTuple()

        column = x // (self.block_length // 2)
        row = y // (self.block_length // 2)

        self.selected = (column * 2) + row
        self.update()

    def paintEvent(self, event: QPaintEvent):
        painter = QPainter(self)

        bg_color = bg_color_for_object_set(self.object_set, 0)
        painter.setBrush(QBrush(bg_color))
        painter.drawRect(QRect(QPoint(0, 0), self.size()))

        graphics_set = PatternTableHandler(self.object_set)
        palette = load_palette(self.object_set, 0)

        block_length = Block.WIDTH * self.zoom
        block = Block.from_rom(self.block, palette, graphics_set, self.tsa_data)
        block.draw(painter, 0, 0, block_length)

        tile_len = self.block_length // 2
        painter.setPen(QColor(0xFF, 0xFF, 0xFF))
        painter.setBrush(QColor(0, 0, 0, 0))
        painter.drawRect(QRect((self.selected // 2) * tile_len, (self.selected % 2) * tile_len, tile_len, tile_len))
>>>>>>> 4d8644cc


class BlockBank(QWidget):
    def __init__(self, parent, object_set=0, palette_group=0, zoom=2):
        super(BlockBank, self).__init__(parent)
        self.main = parent

        self.sprites = 256
        self.zoom_step = 256
        self.sprites_horiz = 16
        self.sprites_vert = ceil(self.sprites / self.sprites_horiz)

        self.object_set = object_set
        self.zoom = zoom

        self._size = QSize(self.sprites_horiz * Block.WIDTH * self.zoom, self.sprites_vert * Block.HEIGHT * self.zoom)

        self.setFixedSize(self._size)

        layout = QVBoxLayout(self)
        layout.setContentsMargins(0, 0, 0, 0)

        self.toolbar = QToolBar(self)
        self.prev_os_action = self.toolbar.addAction("<")
        self.prev_os_action.triggered.connect(self.prev_object_set)
        self.next_os_action = self.toolbar.addAction(">")
        self.next_os_action.triggered.connect(self.next_object_set)
        self.zoom_out_action = self.toolbar.addAction("-")
        self.zoom_out_action.triggered.connect(self.zoom_out)
        self.zoom_in_action = self.toolbar.addAction("+")
        self.zoom_in_action.triggered.connect(self.zoom_in)

        self.bank_dropdown = QComboBox(parent=self.toolbar)
        self.bank_dropdown.addItems(OBJECT_SET_ITEMS)
        self.bank_dropdown.setCurrentIndex(0)
        self.bank_dropdown.currentIndexChanged.connect(self.on_combo)
        self.toolbar.addWidget(self.bank_dropdown)

        self.block_viewer = BlockBankViewer(self, self.object_set, self.zoom)

        layout.addWidget(self.toolbar)
        self.layout().setSizeConstraint(QLayout.SetFixedSize)

        layout.addWidget(self.block_viewer)

        self.status_bar = QStatusBar(self)
        layout.addWidget(self.status_bar)

    def selected(self, block):
        self.main.block_selected(block)

    def zoom_in(self):
        self.block_viewer.zoom_in()

    def zoom_out(self):
        self.block_viewer.zoom_out()

    @property
    def tsa(self):
        return self.block_viewer.tsa_data

    def set_tsa(self, tsa):
        self.block_viewer.set_tsa(tsa)

    def prev_object_set(self):
        self.object_set = max(self.object_set - 1, 0)
        self._after_object_set()

    def next_object_set(self):
        self.object_set = min(self.object_set + 1, 0xE)
        self._after_object_set()

    def _after_object_set(self):
        self.block_viewer.object_set = self.object_set
        self.main.set_object_set(self.object_set)
        self.bank_dropdown.setCurrentIndex(self.object_set)

    def on_combo(self, _):
        self.object_set = self.bank_dropdown.currentIndex()
        self.block_viewer.object_set = self.object_set
        self.main.set_object_set(self.object_set)


class BlockBankViewer(QWidget):
    def __init__(self, parent: BlockBank, object_set=0, zoom=2):
        super(BlockBankViewer, self).__init__(parent)
        self.block_bank = parent
        self.setMouseTracking(True)
        self._object_set = object_set
        self.tsa_data = ROM().get_tsa_data(self.object_set)
        self.sprites = 256
        self.zoom_step = 256
        self.sprites_horiz = 16
        self.sprites_vert = ceil(self.sprites / self.sprites_horiz)
        self.selected = 0

        self.zoom = zoom

        self._size = QSize(self.sprites_horiz * Block.WIDTH * self.zoom, self.sprites_vert * Block.HEIGHT * self.zoom)

        self.setFixedSize(self._size)
        self.setMinimumSize(self.sizeHint())

    @property
    def object_set(self):
        return self._object_set

    @object_set.setter
    def object_set(self, set: int):
        self._object_set = set
        self.tsa_data = ROM().get_tsa_data(self.object_set)
        self.update()

    @property
    def block_length(self):
        return Block.WIDTH * self.zoom

    def set_tsa(self, tsa):
        self.tsa_data = tsa
        self.update()

    def sizeHint(self):
        return self.current_size

    @property
    def current_size(self):
        return QSize(self.block_length * 16, self.block_length * 16)

    def resizeEvent(self, event: QResizeEvent):
        self.update()

    def zoom_in(self):
        self.zoom += 1
        self._after_zoom()

    def zoom_out(self):
        self.zoom = max(self.zoom - 1, 1)
        self._after_zoom()

    def _after_zoom(self):
        new_size = QSize(self.sprites_horiz * Block.WIDTH * self.zoom, self.sprites_vert * Block.HEIGHT * self.zoom)
        self.setFixedSize(new_size)

    def mouseMoveEvent(self, event: QMouseEvent):
        x, y = event.pos().toTuple()

        block_length = Block.WIDTH * self.zoom

        column = x // block_length
        row = y // block_length

        dec_index = row * self.sprites_horiz + column
        hex_index = hex(dec_index).upper().replace("X", "x")

        status_message = f"Row: {row}, Column: {column}, Index: {dec_index} / {hex_index}"
        self.block_bank.status_bar.showMessage(status_message)

    def mouseReleaseEvent(self, event: QMouseEvent):
        released_button = event.button()

        if released_button == Qt.LeftButton:
            self.on_left_mouse_button_up(event)
        elif released_button == Qt.RightButton:
            pass #self.on_right_mouse_button_up(event)

    def on_left_mouse_button_up(self, event: QMouseEvent):
        x, y = event.pos().toTuple()

        column = x // self.block_length
        row = y // self.block_length

        self.selected = column + (row * 0x10)
        self.block_bank.selected(self.selected)
        self.update()

    def paintEvent(self, event: QPaintEvent):
        painter = QPainter(self)

        graphics_set = PatternTableHandler(self.object_set)
        palette = load_palette(self.object_set, 0)

        transparent = get_setting("block_transparency", True)

        horizontal = self.sprites_horiz

        block_length = Block.WIDTH * self.zoom

        for i in range(self.sprites):
            block = Block.from_rom(i, palette, graphics_set, self.tsa_data)

            x = (i % horizontal) * block_length
            y = (i // horizontal) * block_length
            selected = i == self.selected

            block.draw(painter, x, y, block_length, selected=selected, transparent=transparent)


class PatternDisplayer(QWidget):
    def __init__(self, parent, object_set=0, zoom=2):
        super(PatternDisplayer, self).__init__(parent)
        self.main = parent

        self.sprites = 256
        self.zoom_step = 256
        self.sprites_horiz = 16
        self.sprites_vert = ceil(self.sprites / self.sprites_horiz)

        self.object_set = object_set
        self.zoom = zoom

        self._size = QSize(self.sprites_horiz * Block.WIDTH * self.zoom, self.sprites_vert * Block.HEIGHT * self.zoom)

        self.setFixedSize(self._size)

        layout = QVBoxLayout(self)
        layout.setContentsMargins(0, 0, 0, 0)

        self.toolbar = QToolBar(self)
        self.prev_os_action = self.toolbar.addAction("<")
        self.prev_os_action.triggered.connect(self.prev_object_set)
        self.next_os_action = self.toolbar.addAction(">")
        self.next_os_action.triggered.connect(self.next_object_set)
        self.zoom_out_action = self.toolbar.addAction("-")
        self.zoom_out_action.triggered.connect(self.zoom_out)
        self.zoom_in_action = self.toolbar.addAction("+")
        self.zoom_in_action.triggered.connect(self.zoom_in)

        self.bank_dropdown = QComboBox(parent=self.toolbar)
        self.bank_dropdown.addItems(OBJECT_SET_ITEMS)
        self.bank_dropdown.setCurrentIndex(0)
        self.bank_dropdown.currentIndexChanged.connect(self.on_combo)
        self.toolbar.addWidget(self.bank_dropdown)

        self.pattern_viewer = PatternDisplayerViewer(self, self.object_set, self.zoom)

        layout.addWidget(self.toolbar)
        self.layout().setSizeConstraint(QLayout.SetFixedSize)

        layout.addWidget(self.pattern_viewer)

        self.status_bar = QStatusBar(self)
        layout.addWidget(self.status_bar)
        self.setMinimumSize(self.sizeHint())

    def update_object_set(self, obj_set):
        self.pattern_viewer.update_object_set(obj_set)

    def selected(self, block):
        self.main.pattern_selected(block)

    def zoom_in(self):
        self.pattern_viewer.zoom_in()

    def zoom_out(self):
        self.pattern_viewer.zoom_out()

    def prev_object_set(self):
        self.object_set = max(self.object_set - 1, 0)
        self._after_object_set()

    def next_object_set(self):
        self.object_set = min(self.object_set + 1, 0xE)
        self._after_object_set()

    def _after_object_set(self):
        self.pattern_viewer.object_set = self.object_set
        self.bank_dropdown.setCurrentIndex(self.object_set)

    def on_combo(self, _):
        self.object_set = self.bank_dropdown.currentIndex()
        self.pattern_viewer.object_set = self.object_set


class PatternDisplayerViewer(QWidget):
    def __init__(self, parent: PatternDisplayer, object_set=0, zoom=2):
        super(PatternDisplayerViewer, self).__init__(parent)
        self.pattern_display = parent

        self.setMouseTracking(True)

        self.sprites = 256
        self.zoom_step = 256
        self.sprites_horiz = 16
        self.sprites_vert = ceil(self.sprites / self.sprites_horiz)
        self.selected = 0

        self.object_set = object_set
        self.palette_group = palette_group
        self.zoom = zoom

        self._size = QSize(self.sprites_horiz * Block.WIDTH * self.zoom, self.sprites_vert * Block.HEIGHT * self.zoom)

        self.setFixedSize(self._size)
        self.setMinimumSize(self.sizeHint())

    def update_object_set(self, obj_set):
        self.object_set = obj_set
        self.update()

<<<<<<< HEAD
=======
    @property
    def block_length(self):
        return Block.WIDTH * self.zoom

>>>>>>> 4d8644cc
    def resizeEvent(self, event: QResizeEvent):
        self.update()

    def sizeHint(self):
        return self.current_size

    @property
    def current_size(self):
        return QSize(self.block_length * 16, self.block_length * 16)

    def zoom_in(self):
        self.zoom += 1
        self._after_zoom()

    def zoom_out(self):
        self.zoom = max(self.zoom - 1, 1)
        self._after_zoom()

    def _after_zoom(self):
        new_size = QSize(self.sprites_horiz * Block.WIDTH * self.zoom, self.sprites_vert * Block.HEIGHT * self.zoom)

        self.setFixedSize(new_size)

    def mouseReleaseEvent(self, event: QMouseEvent):
        released_button = event.button()

        if released_button == Qt.LeftButton:
            self.on_left_mouse_button_up(event)
        elif released_button == Qt.RightButton:
            pass  # self.on_right_mouse_button_up(event)

    def on_left_mouse_button_up(self, event: QMouseEvent):
        x, y = event.pos().toTuple()

        column = x // self.block_length
        row = y // self.block_length

        self.selected = column + (row * 0x10)
        self.pattern_display.selected(self.selected)
        self.update()

    def mouseMoveEvent(self, event: QMouseEvent):
        x, y = event.pos().toTuple()

        block_length = Block.WIDTH * self.zoom

        column = x // block_length
        row = y // block_length

        dec_index = row * self.sprites_horiz + column
        hex_index = hex(dec_index).upper().replace("X", "x")

        status_message = f"Row: {row}, Column: {column}, Index: {dec_index} / {hex_index}"

        self.pattern_display.status_bar.showMessage(status_message)

    def paintEvent(self, event: QPaintEvent):
        painter = QPainter(self)

        bg_color = bg_color_for_object_set(self.object_set, 0)
        painter.setBrush(QBrush(bg_color))

        painter.drawRect(QRect(QPoint(0, 0), self.size()))

<<<<<<< HEAD
        graphics_set = GraphicsSet(self.object_set)
        palette = load_palette_group(self.object_set, self.palette_group)
        tsa_data = ROM.get_tsa_data(self.object_set)
=======
        graphics_set = PatternTableHandler(self.object_set)
        palette = load_palette(self.object_set, 0)
        transparent = get_setting("block_transparency", True)
>>>>>>> 4d8644cc

        horizontal = self.sprites_horiz

        block_length = Block.WIDTH * self.zoom

        for i in range(self.sprites):
            tile = Tile.from_rom(i, palette, 0, graphics_set)

            x = (i % horizontal) * block_length
            y = (i // horizontal) * block_length

            tile.draw(painter, x, y, block_length, transparent=transparent)<|MERGE_RESOLUTION|>--- conflicted
+++ resolved
@@ -1,15 +1,5 @@
 from math import ceil
 
-<<<<<<< HEAD
-from PySide2.QtCore import QPoint, QRect, QSize
-from PySide2.QtGui import QBrush, QMouseEvent, QPaintEvent, QPainter, QResizeEvent
-from PySide2.QtWidgets import QComboBox, QLabel, QLayout, QStatusBar, QToolBar, QWidget
-
-from foundry import icon
-from foundry.game.File import ROM
-from foundry.game.gfx.GraphicsSet import GraphicsSet
-from foundry.game.gfx.Palette import PALETTE_GROUPS_PER_OBJECT_SET, bg_color_for_object_set, load_palette_group
-=======
 from PySide2.QtCore import QSize, QRect, QPoint
 from PySide2.QtGui import QPaintEvent, QPainter, QColor, QBrush, QResizeEvent, QMouseEvent, Qt
 from PySide2.QtWidgets import (
@@ -20,16 +10,11 @@
 from foundry.game.File import ROM
 from foundry.game.gfx.PatternTableHandler import PatternTableHandler
 from foundry.game.gfx.Palette import bg_color_for_object_set, load_palette
->>>>>>> 4d8644cc
 from foundry.game.gfx.drawable.Block import Block
 from foundry.game.gfx.drawable.Tile import Tile
 from foundry.gui.QMainWindow.ChildWindow import ChildWindow
 from foundry.gui.LevelSelector import OBJECT_SET_ITEMS
-<<<<<<< HEAD
-from foundry.gui.Spinner import Spinner
-=======
 from foundry.core.Settings.util import get_setting
->>>>>>> 4d8644cc
 
 
 class BlockViewer(ChildWindow):
@@ -38,12 +23,8 @@
         self.main = parent
 
         self._object_set = 0
-<<<<<<< HEAD
-        self.sprite_bank = BlockBank(parent=self)
-=======
         self.sprite_bank = BlockBank(parent=self, object_set=self.object_set)
         self.add_toolbox("Block Viewer", self.sprite_bank, Qt.LeftToolBarArea)
->>>>>>> 4d8644cc
 
         self.pattern_table = PatternDisplayer(parent=self, object_set=self.object_set)
         self.add_toolbox("Pattern Viewer", self.pattern_table, Qt.RightToolBarArea)
@@ -134,11 +115,6 @@
 
         self.sprite_bank.update()
 
-<<<<<<< HEAD
-    def on_palette(self, value):
-        self.sprite_bank.palette_group = value
-        self.sprite_bank.update()
-=======
     def add_toolbox(self, name, widget, side):
         toolbar = QToolBar(name, self)
         toolbar.setContextMenuPolicy(Qt.PreventContextMenu)
@@ -243,7 +219,6 @@
         painter.setPen(QColor(0xFF, 0xFF, 0xFF))
         painter.setBrush(QColor(0, 0, 0, 0))
         painter.drawRect(QRect((self.selected // 2) * tile_len, (self.selected % 2) * tile_len, tile_len, tile_len))
->>>>>>> 4d8644cc
 
 
 class BlockBank(QWidget):
@@ -543,13 +518,10 @@
         self.object_set = obj_set
         self.update()
 
-<<<<<<< HEAD
-=======
     @property
     def block_length(self):
         return Block.WIDTH * self.zoom
 
->>>>>>> 4d8644cc
     def resizeEvent(self, event: QResizeEvent):
         self.update()
 
@@ -614,15 +586,9 @@
 
         painter.drawRect(QRect(QPoint(0, 0), self.size()))
 
-<<<<<<< HEAD
-        graphics_set = GraphicsSet(self.object_set)
-        palette = load_palette_group(self.object_set, self.palette_group)
-        tsa_data = ROM.get_tsa_data(self.object_set)
-=======
         graphics_set = PatternTableHandler(self.object_set)
         palette = load_palette(self.object_set, 0)
         transparent = get_setting("block_transparency", True)
->>>>>>> 4d8644cc
 
         horizontal = self.sprites_horiz
 
