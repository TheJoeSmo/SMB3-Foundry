--- conflicted
+++ resolved
@@ -2,11 +2,8 @@
 
 from PySide2.QtCore import QObject, QPoint, QRect, QSize, Signal, SignalInstance
 
-<<<<<<< HEAD
-=======
 from foundry.game.gfx.objects.LevelObjectController import LevelObjectController
 from foundry.game.Data import Mario3Level
->>>>>>> 2e08be39
 from foundry.game.File import ROM
 from foundry.game.ObjectSet import ObjectSet
 from foundry.game.gfx.objects.EnemyItem import EnemyObject
@@ -90,8 +87,6 @@
         self.changed = False
 
     def _load_level_data(self, object_data: bytearray, enemy_data: bytearray, new_level: bool = True):
-<<<<<<< HEAD
-=======
         self.object_factory = LevelObjectFactory(
             object_set=self.object_set_number,
             graphic_set=self.header.graphic_set_index,
@@ -101,7 +96,6 @@
         )
         self.enemy_item_factory = EnemyItemFactory(self.object_set_number, self.header.enemy_palette_index)
 
->>>>>>> 2e08be39
         self._load_objects(object_data)
         self._load_enemies(enemy_data)
 
