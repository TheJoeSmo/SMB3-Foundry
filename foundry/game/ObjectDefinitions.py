<<<<<<< HEAD
from enum import Enum
from typing import List

from foundry import data_dir
from smb3parse.objects.object_set import (
    AIR_SHIP_OBJECT_SET,
    CLOUDY_OBJECT_SET,
    DESERT_OBJECT_SET,
    DUNGEON_OBJECT_SET,
    ENEMY_ITEM_OBJECT_SET,
    GIANT_OBJECT_SET,
    HILLY_OBJECT_SET,
    ICE_OBJECT_SET,
    MUSHROOM_OBJECT_SET,
    PIPE_OBJECT_SET,
    PIRANHA_PLANT_OBJECT_SET,
    PLAINS_OBJECT_SET,
    SKY_OBJECT_SET,
    SPADE_BONUS_OBJECT_SET,
    UNDERGROUND_OBJECT_SET,
    WATER_OBJECT_SET,
    WORLD_MAP_OBJECT_SET,
)


class GeneratorType(Enum):
    """
    Level objects are generated using different methods, depending on their generator type. Some objects extend until
    they hit another object, some extend up to the sky. To identify in what way a specific type of level object is
    constructed, this enum lists the known generator types.
    """

    HORIZONTAL = 0
    VERTICAL = 1  # vertical downward
    DIAG_DOWN_LEFT = 2
    DESERT_PIPE_BOX = 3
    DIAG_DOWN_RIGHT = 4
    DIAG_UP_RIGHT = 5
    HORIZ_TO_GROUND = 6
    HORIZONTAL_2 = 7  # special case of horizontal, floating boxes, ceilings
    DIAG_WEIRD = 8  #
    SINGLE_BLOCK_OBJECT = 9
    CENTERED = 10  # like spinning platforms
    PYRAMID_TO_GROUND = 11  # to the ground or next object
    PYRAMID_2 = 12  # doesn't exist?
    TO_THE_SKY = 13
    ENDING = 14


class EndType(Enum):
    """
    Some level objects have blocks designated to be used at their ends. For example pipes, which can be extended, but
    always end at one side with the same couple of blocks. To keep track of where those special blocks are to be placed,
    this enum is used. When the value is TWO_ENDS they are always on opposite sides and whether they are left and right
    or top and bottom depends on the generator type of the object.
    """

    UNIFORM = 0
    END_ON_TOP_OR_LEFT = 1
    END_ON_BOTTOM_OR_RIGHT = 2
    TWO_ENDS = 3
=======
import yaml
from yaml import CLoader as Loader
import logging
from foundry import data_dir
from dataclasses import dataclass

from foundry.game.Range import Range
from foundry.game.Size import Size

HORIZONTAL = 0
VERTICAL = 1  # vertical downward
DIAG_DOWN_LEFT = 2
DESERT_PIPE_BOX = 3
DIAG_DOWN_RIGHT = 4
DIAG_UP_RIGHT = 5
HORIZ_TO_GROUND = 6
HORIZONTAL_2 = 7  # special case of horizontal, floating boxes, ceilings
DIAG_WEIRD = 8  #
SINGLE_BLOCK_OBJECT = 9
CENTERED = 10  # like spinning platforms
PYRAMID_TO_GROUND = 11  # to the ground or next object
PYRAMID_2 = 12  # doesn't exist?
TO_THE_SKY = 13
ENDING = 14
UPWARD_PIPE = 15
DOWNWARD_PIPE = 16
RIGHTWARD_PIPE = 17
LEFTWARD_PIPE = 18
DIAG_DOWN_RIGHT_30 = 19
DIAG_DOWN_LEFT_30 = 20
HORIZONTAL_WITH_TOP = 21
HORIZONTAL_WITH_SIDE = 22
VERTICAL_WITH_TOP = 23
VERTICAL_WITH_ALL_SIDES = 24
HORIZTONAL_WITH_ALL_SIDES = 25
VERTICAL_WITH_TOP_AND_BOTTOM = 26
DIAG_DOWN_LEFT_60 = 27
DIAG_DOWN_RIGHT_60 = 28
HORIZONTAL_WITH_BOTTOM = 29
DIAG_UP_LEFT = 30
DIAG_UP_RIGHT_30 = 31
VERTICAL_WITH_DOUBLE_TOP = 32
VERTICAL_WITH_BOTTOM = 33

UNIFORM = 0
END_ON_TOP_OR_LEFT = 1
END_ON_BOTTOM_OR_RIGHT = 2
TWO_ENDS = 3
>>>>>>> e5d2d926

ENEMY_OBJECT_DEFINITION = 12

<<<<<<< HEAD

class ObjectDefinition:
    def __init__(self, string):
        string = string.rstrip().replace("<", "").replace(">", "")

        (
            self.domain,
            self.min_value,
            self.max_value,
            self.bmp_width,
            self.bmp_height,
            *self.object_design,
            self.orientation,
            self.ending,
            self.is_4byte,
            self.description,
        ) = string.split(",")

        self.bmp_width = int(self.bmp_width)
        self.bmp_height = int(self.bmp_height)
        self.orientation = int(self.orientation)
        self.ending = int(self.ending)
        self.is_4byte = self.is_4byte == "1"
        self.description = self.description.replace(";;", ",")

        self.object_design2 = []
        self.rom_object_design = []

        for index, item in enumerate(self.object_design):
            self.object_design[index] = int(item)  # original data
            self.object_design2.append(0)  # data after trimming through romobjset*.dat file?
            self.rom_object_design.append(self.object_design[index])
            self.object_design_length = index + 1  # todo necessary when we have len()?

        self.description = self.description.split("|")[0]


object_metadata: List[List[ObjectDefinition]] = [[]]
enemy_handle_x = []
enemy_handle_x2 = []
enemy_handle_y = []

with open(data_dir.joinpath("data.dat"), "r") as f:
    first_index = 0  # todo what are they symbolizing? object tables?
    second_index = 0

    for line in f.readlines():
        if line.startswith(";"):  # is a comment
            continue

        if line.rstrip() == "":
            object_metadata.append([])

            first_index += 1
            second_index = 0
            continue

        object_metadata[first_index].append(ObjectDefinition(line))

        if first_index == ENEMY_OBJECT_DEFINITION and second_index <= 236:
            if line.find("|") >= 0:
                x, y, x2 = line.split("|")[1].split(" ")
            else:
                x, y, x2 = "0 0 0".split(" ")

            enemy_handle_x.append(x)
            enemy_handle_x2.append(x2)
            enemy_handle_y.append(y)

        second_index += 1


object_set_to_definition = {
    WORLD_MAP_OBJECT_SET: 0,
    PLAINS_OBJECT_SET: 1,
    MUSHROOM_OBJECT_SET: 1,
    SPADE_BONUS_OBJECT_SET: 1,
    HILLY_OBJECT_SET: 2,
    SKY_OBJECT_SET: 3,
    DUNGEON_OBJECT_SET: 4,
    AIR_SHIP_OBJECT_SET: 5,
    CLOUDY_OBJECT_SET: 6,
    DESERT_OBJECT_SET: 7,
    WATER_OBJECT_SET: 8,
    PIPE_OBJECT_SET: 8,
    PIRANHA_PLANT_OBJECT_SET: 9,
    GIANT_OBJECT_SET: 9,
    ICE_OBJECT_SET: 10,
    UNDERGROUND_OBJECT_SET: 11,
    ENEMY_ITEM_OBJECT_SET: ENEMY_OBJECT_DEFINITION,
=======
OBJECT_SET_TO_DEFINITION = {
    0: 0,
    1: 1,
    7: 1,
    15: 1,
    3: 2,
    114: 2,
    4: 3,
    2: 4,
    10: 5,
    13: 6,
    9: 7,
    6: 8,
    8: 8,
    5: 9,
    11: 9,
    12: 10,
    14: 11,
    16: 12,
>>>>>>> e5d2d926
}


logging.basicConfig(filename=data_dir.joinpath("logs/obj_def.log"), level=logging.CRITICAL)


class Block_Design:
    """Defines the design of an object"""
    def __init__(self, blocks: list = []):
        self.blocks = blocks

    @classmethod
    def from_dat_file(cls, data, len, pos):
        """Legacy function to load block designs from a .dat file"""
        l = []
        for i in range(len):
            if data[pos] == 0xFF:
                block_index = (data[pos + 1] << 16) + (data[pos + 2] << 8) + data[pos + 3]
                pos += 3
            else:
                block_index = data[pos]

            l.append(block_index)
            pos += 1
        return cls(l), pos

    def __repr__(self):
        return f"Block_Design([{','.join(str(i) for i in self.blocks)}]"


@dataclass
class BitMapPicture:
    """Bit map picture """
    size: Size
    obj_generator: int
    ending: int = 0
    offset_x: int = 0
    offset_y: int = 0

    with open(data_dir.joinpath("object_definitions_reference_names.yaml")) as f:
        STR_TO_ORIENTATION = yaml.load(f, Loader=Loader)

    @property
    def orientation(self):
        """Legacy property for compatibility"""
        return self.obj_generator

    @classmethod
    def from_dict(cls, dic):
        """Makes a bmp from a dictionary of values"""
        size = Size.from_dict(dic["size"]) if "size" in dic else Size(1, 1)
        obj_generator = cls.STR_TO_ORIENTATION[dic["obj_generator"]] if "obj_generator" in dic else [0xFF]
        ending = dic["ending"] if "ending" in dic else 0
        offset_x = dic["offset_x"] if "offset_x" in dic else 0
        offset_y = dic["offset_y"] if "offset_y" in dic else 0
        return cls(size, obj_generator, ending, offset_x, offset_y)

    @classmethod
    def from_ints(cls, width: int, height: int, obj_generator: int, ending: int, offset_x: int = 0, offset_y: int = 0):
        """Makes a bmp from a series of ints"""
        try:
            return cls(Size(width, height), obj_generator, ending, offset_x, offset_y)
        except TypeError as e:
            logging.CRITICAL(f"{e} from BitMapPicture.from_ints({width}, {height}, {obj_generator}, {ending}, "
                             f"{offset_x}, {offset_y}")
            print(e)


@dataclass
class ObjectDefinition:
    """Determines what an object (Block generator or sprite generator is)"""
    object_design: list
    domain: int = 0
    bmp: BitMapPicture = BitMapPicture.from_ints(1, 1, 0, 0)
    range: Range = Range(-1, -1)
    bytes: int = 0
    block_design: Block_Design = Block_Design()
    description: str = ""
    overload: tuple = ()

    @property
    def is_4byte(self):
        """Legacy property for compatibility"""
        return self.bytes == 4

    @property
    def object_design_length(self):
        """Legacy property for compatibility"""
        return len(self.object_design)

    @object_design_length.setter
    def object_design_length(self, length: int):
        """Legacy property for compatibility"""
        pass

    @property
    def rom_object_design(self):
        """Legacy property for compatibility"""
        return self.block_design.blocks

    @rom_object_design.setter
    def rom_object_design(self, design: list):
        """Legacy property for compatibility"""
        self.object_design = design

    @property
    def ending(self):
        """Legacy property for compatibility"""
        return self.bmp.ending

    @property
    def bmp_width(self):
        """Legacy property for compatibility"""
        return self.bmp.size.width

    @property
    def bmp_height(self):
        """Legacy property for compatibility"""
        return self.bmp.size.height

    @property
    def orientation(self):
        """Legacy property for compatibility"""
        return self.bmp.orientation

    def log(self):
        """Logs all of the class' attributes"""
        logging.debug(f"{self}")

    def __repr__(self):
        return f"ObjectDefinition {self.description}"

    @classmethod
    def from_string(cls, string: str):
        """Legacy method for old data.dat file"""
        string = string.rstrip().replace("<", "").replace(">", "")

        domain, min_value, max_value, bmp_width, bmp_height, *object_design, orientation, ending, extra_bytes, \
            description = string.split(",")

        if string.find("|") >= 0:
            offset_x, offset_y, offset_sub_x = string.split("|")[1].split(" ")
        else:
            offset_x, offset_y = "0", "0"

        return cls(
            object_design=[int(i) for i in object_design],
            domain=int(domain),
            range=Range(start=int(min_value, 16), end=int(max_value, 16)),
            bmp=BitMapPicture.from_ints(
                int(bmp_width), int(bmp_height), int(orientation), int(ending),
                offset_x=int(offset_x), offset_y=int(offset_y)
            ),
            bytes=int(extra_bytes) + 3,
            description=description.split("|")[0].replace(";;", ",")
        )


enemy_handle_x, enemy_handle_x2, enemy_handle_y = [], [], []


def load_obj_definitions_from_yaml(file_path):
    """Loads all the object definitions at once from a .yaml file"""
    with open(file_path) as f:
        obj_definitions = yaml.load(f, Loader=Loader)

    for key, tileset in obj_definitions.items():
        for k, tile in tileset.items():
            tileset[k] = ObjectDefinition(
                object_design=tile["object_design"] if "object_design" in tile else [0],
                domain=tile["domain"] if "domain" in tile else 0,
                bmp=BitMapPicture.from_dict(tile["bmp"]),
                range=Range.from_dict(tile["range"]),
                bytes=tile["bytes"],
                description=tile["description"],
                block_design=Block_Design(tile["block_design"]),
                overload=tile["overload"] if "overload" in tile else ()
            )

            if int(key) == ENEMY_OBJECT_DEFINITION and int(k) <= 236:
                enemy_handle_x.append(str(tileset[k].bmp.offset_x))
                enemy_handle_y.append(str(tileset[k].bmp.offset_y))

            tileset[k].log()

    return obj_definitions


def load_obj_definitions_from_dat(file_path):
    """Loads all the object definitions at once from a .dat file"""
    obj_metadata, tileset, idx = [[]], 0, 0
    with open(file_path, "r") as f:
        for line in f.readlines():
            if line.startswith(";"):
                continue
            if not line.rstrip():
                obj_metadata.append([])
                tileset, idx = tileset + 1, 0
            else:
                obj_def = ObjectDefinition.from_string(line)
                obj_metadata[tileset].append(obj_def)
                obj_def.log()
                if tileset == ENEMY_OBJECT_DEFINITION and idx <= 236:
                    if line.find("|") >= 0:
                        x, y, x2 = line.split("|")[1].split(" ")
                    else:
                        x, y, x2 = "0 0 0".split(" ")

                    enemy_handle_x.append(x)
                    enemy_handle_x2.append(x2)
                    enemy_handle_y.append(y)
                idx += 1
    return obj_metadata


#object_metadata = load_obj_definitions_from_dat(data_dir.joinpath("data.dat"))
object_metadata = load_obj_definitions_from_yaml(data_dir.joinpath("object_definitions.yaml"))


def load_all_obj_definitions():
    """A method to generate all object definitions for debugging or recreations"""
    for object_definition in range(0, 11):

        if object_definition == ENEMY_OBJECT_DEFINITION:
            continue

        with open(data_dir.joinpath(f"romobjs{object_definition}.dat"), "rb") as obj_def:
            data = obj_def.read()

        object_count = data[0]

        if object_definition != 0 and object_count < 0xF7:
            # first byte did not represent the object_count
            object_count = 0xFF
            position = 0
        else:
            position = 1

        for object_index in range(object_count):
            object_design_length = data[position]
            position += 1

            bd, position = Block_Design.from_dat_file(data, object_design_length, position)
            try:
                object_metadata[object_definition][object_index].block_design = bd
            except:
                pass


def load_object_definitions(object_set):
    """Loads the object definitions with the block definitions"""
    global object_metadata

    object_definition = OBJECT_SET_TO_DEFINITION[object_set]

    return object_metadata[object_definition]


def load_object_definition_tile(object_set: int, tile: int, domain: int):
    """Loads the object definition for a tile"""
    object_definition = OBJECT_SET_TO_DEFINITION[object_set]

    for _, obj in object_metadata[object_definition].items():
        if obj.range.is_inside(tile) and obj.domain == domain:
            return obj
    return None<|MERGE_RESOLUTION|>--- conflicted
+++ resolved
@@ -1,66 +1,3 @@
-<<<<<<< HEAD
-from enum import Enum
-from typing import List
-
-from foundry import data_dir
-from smb3parse.objects.object_set import (
-    AIR_SHIP_OBJECT_SET,
-    CLOUDY_OBJECT_SET,
-    DESERT_OBJECT_SET,
-    DUNGEON_OBJECT_SET,
-    ENEMY_ITEM_OBJECT_SET,
-    GIANT_OBJECT_SET,
-    HILLY_OBJECT_SET,
-    ICE_OBJECT_SET,
-    MUSHROOM_OBJECT_SET,
-    PIPE_OBJECT_SET,
-    PIRANHA_PLANT_OBJECT_SET,
-    PLAINS_OBJECT_SET,
-    SKY_OBJECT_SET,
-    SPADE_BONUS_OBJECT_SET,
-    UNDERGROUND_OBJECT_SET,
-    WATER_OBJECT_SET,
-    WORLD_MAP_OBJECT_SET,
-)
-
-
-class GeneratorType(Enum):
-    """
-    Level objects are generated using different methods, depending on their generator type. Some objects extend until
-    they hit another object, some extend up to the sky. To identify in what way a specific type of level object is
-    constructed, this enum lists the known generator types.
-    """
-
-    HORIZONTAL = 0
-    VERTICAL = 1  # vertical downward
-    DIAG_DOWN_LEFT = 2
-    DESERT_PIPE_BOX = 3
-    DIAG_DOWN_RIGHT = 4
-    DIAG_UP_RIGHT = 5
-    HORIZ_TO_GROUND = 6
-    HORIZONTAL_2 = 7  # special case of horizontal, floating boxes, ceilings
-    DIAG_WEIRD = 8  #
-    SINGLE_BLOCK_OBJECT = 9
-    CENTERED = 10  # like spinning platforms
-    PYRAMID_TO_GROUND = 11  # to the ground or next object
-    PYRAMID_2 = 12  # doesn't exist?
-    TO_THE_SKY = 13
-    ENDING = 14
-
-
-class EndType(Enum):
-    """
-    Some level objects have blocks designated to be used at their ends. For example pipes, which can be extended, but
-    always end at one side with the same couple of blocks. To keep track of where those special blocks are to be placed,
-    this enum is used. When the value is TWO_ENDS they are always on opposite sides and whether they are left and right
-    or top and bottom depends on the generator type of the object.
-    """
-
-    UNIFORM = 0
-    END_ON_TOP_OR_LEFT = 1
-    END_ON_BOTTOM_OR_RIGHT = 2
-    TWO_ENDS = 3
-=======
 import yaml
 from yaml import CLoader as Loader
 import logging
@@ -109,123 +46,8 @@
 END_ON_TOP_OR_LEFT = 1
 END_ON_BOTTOM_OR_RIGHT = 2
 TWO_ENDS = 3
->>>>>>> e5d2d926
 
 ENEMY_OBJECT_DEFINITION = 12
-
-<<<<<<< HEAD
-
-class ObjectDefinition:
-    def __init__(self, string):
-        string = string.rstrip().replace("<", "").replace(">", "")
-
-        (
-            self.domain,
-            self.min_value,
-            self.max_value,
-            self.bmp_width,
-            self.bmp_height,
-            *self.object_design,
-            self.orientation,
-            self.ending,
-            self.is_4byte,
-            self.description,
-        ) = string.split(",")
-
-        self.bmp_width = int(self.bmp_width)
-        self.bmp_height = int(self.bmp_height)
-        self.orientation = int(self.orientation)
-        self.ending = int(self.ending)
-        self.is_4byte = self.is_4byte == "1"
-        self.description = self.description.replace(";;", ",")
-
-        self.object_design2 = []
-        self.rom_object_design = []
-
-        for index, item in enumerate(self.object_design):
-            self.object_design[index] = int(item)  # original data
-            self.object_design2.append(0)  # data after trimming through romobjset*.dat file?
-            self.rom_object_design.append(self.object_design[index])
-            self.object_design_length = index + 1  # todo necessary when we have len()?
-
-        self.description = self.description.split("|")[0]
-
-
-object_metadata: List[List[ObjectDefinition]] = [[]]
-enemy_handle_x = []
-enemy_handle_x2 = []
-enemy_handle_y = []
-
-with open(data_dir.joinpath("data.dat"), "r") as f:
-    first_index = 0  # todo what are they symbolizing? object tables?
-    second_index = 0
-
-    for line in f.readlines():
-        if line.startswith(";"):  # is a comment
-            continue
-
-        if line.rstrip() == "":
-            object_metadata.append([])
-
-            first_index += 1
-            second_index = 0
-            continue
-
-        object_metadata[first_index].append(ObjectDefinition(line))
-
-        if first_index == ENEMY_OBJECT_DEFINITION and second_index <= 236:
-            if line.find("|") >= 0:
-                x, y, x2 = line.split("|")[1].split(" ")
-            else:
-                x, y, x2 = "0 0 0".split(" ")
-
-            enemy_handle_x.append(x)
-            enemy_handle_x2.append(x2)
-            enemy_handle_y.append(y)
-
-        second_index += 1
-
-
-object_set_to_definition = {
-    WORLD_MAP_OBJECT_SET: 0,
-    PLAINS_OBJECT_SET: 1,
-    MUSHROOM_OBJECT_SET: 1,
-    SPADE_BONUS_OBJECT_SET: 1,
-    HILLY_OBJECT_SET: 2,
-    SKY_OBJECT_SET: 3,
-    DUNGEON_OBJECT_SET: 4,
-    AIR_SHIP_OBJECT_SET: 5,
-    CLOUDY_OBJECT_SET: 6,
-    DESERT_OBJECT_SET: 7,
-    WATER_OBJECT_SET: 8,
-    PIPE_OBJECT_SET: 8,
-    PIRANHA_PLANT_OBJECT_SET: 9,
-    GIANT_OBJECT_SET: 9,
-    ICE_OBJECT_SET: 10,
-    UNDERGROUND_OBJECT_SET: 11,
-    ENEMY_ITEM_OBJECT_SET: ENEMY_OBJECT_DEFINITION,
-=======
-OBJECT_SET_TO_DEFINITION = {
-    0: 0,
-    1: 1,
-    7: 1,
-    15: 1,
-    3: 2,
-    114: 2,
-    4: 3,
-    2: 4,
-    10: 5,
-    13: 6,
-    9: 7,
-    6: 8,
-    8: 8,
-    5: 9,
-    11: 9,
-    12: 10,
-    14: 11,
-    16: 12,
->>>>>>> e5d2d926
-}
 
 
 logging.basicConfig(filename=data_dir.joinpath("logs/obj_def.log"), level=logging.CRITICAL)
