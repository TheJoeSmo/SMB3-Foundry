import yaml
from yaml import CLoader as Loader
import logging
from foundry import data_dir
from dataclasses import dataclass

from foundry.game.Range import Range

HORIZONTAL = 0
VERTICAL = 1  # vertical downward
DIAG_DOWN_LEFT = 2
DESERT_PIPE_BOX = 3
DIAG_DOWN_RIGHT = 4
DIAG_UP_RIGHT = 5
HORIZ_TO_GROUND = 6
HORIZONTAL_2 = 7  # special case of horizontal, floating boxes, ceilings
DIAG_WEIRD = 8  #
SINGLE_BLOCK_OBJECT = 9
CENTERED = 10  # like spinning platforms
PYRAMID_TO_GROUND = 11  # to the ground or next object
PYRAMID_2 = 12  # doesn't exist?
TO_THE_SKY = 13
ENDING = 14

UNIFORM = 0
END_ON_TOP_OR_LEFT = 1
END_ON_BOTTOM_OR_RIGHT = 2
TWO_ENDS = 3

ENEMY_OBJECT_DEFINITION = 12

<<<<<<< HEAD

class ObjectDefinition:
    def __init__(self, string):
        string = string.rstrip().replace("<", "").replace(">", "")

        (
            self.domain,
            self.min_value,
            self.max_value,
            self.bmp_width,
            self.bmp_height,
            *self.object_design,
            self.orientation,
            self.ending,
            self.is_4byte,
            self.description,
        ) = string.split(",")

        self.bmp_width = int(self.bmp_width)
        self.bmp_height = int(self.bmp_height)
        self.orientation = int(self.orientation)
        self.ending = int(self.ending)
        self.is_4byte = self.is_4byte == "1"
        self.description = self.description.replace(";;", ",")

        self.object_design2 = []
        self.rom_object_design = []

        for index, item in enumerate(self.object_design):
            self.object_design[index] = int(item)  # original data
            self.object_design2.append(0)  # data after trimming through romobjset*.dat file?
            self.rom_object_design.append(self.object_design[index])
            self.object_design_length = index + 1  # todo necessary when we have len()?

        self.description = self.description.split("|")[0]


object_metadata: List[List[ObjectDefinition]] = [[]]
enemy_handle_x = []
enemy_handle_x2 = []
enemy_handle_y = []

with open(data_dir.joinpath("data.dat"), "r") as f:
    first_index = 0  # todo what are they symbolizing? object tables?
    second_index = 0

    for line in f.readlines():
        if line.startswith(";"):  # is a comment
            continue

        if line.rstrip() == "":
            object_metadata.append([])

            first_index += 1
            second_index = 0
            continue

        object_metadata[first_index].append(ObjectDefinition(line))

        if first_index == ENEMY_OBJECT_DEFINITION and second_index <= 236:
            if line.find("|") >= 0:
                x, y, x2 = line.split("|")[1].split(" ")
            else:
                x, y, x2 = "0 0 0".split(" ")

            enemy_handle_x.append(x)
            enemy_handle_x2.append(x2)
            enemy_handle_y.append(y)

        second_index += 1


object_set_to_definition = {
=======
OBJECT_SET_TO_DEFINITION = {
>>>>>>> eeeb8b3e
    0: 0,
    1: 1,
    7: 1,
    15: 1,
    3: 2,
    114: 2,
    4: 3,
    2: 4,
    10: 5,
    13: 6,
    9: 7,
    6: 8,
    8: 8,
    5: 9,
    11: 9,
    12: 10,
    14: 11,
    16: 12,
}


logging.basicConfig(filename=data_dir.joinpath("logs/obj_def.log"), level=logging.DEBUG)


class Block_Design:
    """Defines the design of an object"""
    def __init__(self, blocks: list = []):
        self.blocks = blocks

    @classmethod
    def from_dat_file(cls, data, len, pos):
        """Legacy function to load block designs from a .dat file"""
        l = []
        for i in range(len):
            if data[pos] == 0xFF:
                block_index = (data[pos + 1] << 16) + (data[pos + 2] << 8) + data[pos + 3]
                pos += 3
            else:
                block_index = data[pos]

            l.append(block_index)
            pos += 1
        return cls(l), pos

    def __repr__(self):
        return f"Block_Design([{','.join(str(i) for i in self.blocks)}]"


@dataclass
class Size:
    """Defines a 2d shape"""
    width: int = 0
    height: int = 0

    @classmethod
    def from_dict(cls, dic: dict, default_width: int = 1, default_height: int = 1):
        """Makes a 2d size from a dictionary of values"""
        width = dic["width"] if "width" in dic else default_width
        height = dic["height"] if "height" in dic else default_height
        return cls(width, height)


@dataclass
class BitMapPicture:
    """Bit map picture """
    size: Size
    obj_generator: int
    ending: int = 0
    offset_x: int = 0
    offset_y: int = 0

    STR_TO_ORIENTATION = {
        "Horizontal": 0,
        "Vertical": 1,
        "Diagonal Left-Down": 2,
        "Desert Pipe Box": 3,
        "Diagonal Right-Down": 4,
        "Diagonal Right-Up": 5,
        "Horizontal to the Ground": 6,
        "Horizontal Alternative": 7,
        "Diagonal Weird": 8,
        "Single Block": 9,
        "Centered": 10,
        "Pyramid to Ground": 11,
        "Pyramid Alternative": 12,
        "To the Sky": 13,
        "Ending": 14,
    }

    ORIENTATION_TO_STR = {
        0: "Horizontal",
        1: "Vertical",
        2: "Diagonal Left-Down",
        3: "Desert Pipe Box",
        4: "Diagonal Right-Down",
        5: "Diagonal Right-Up",
        6: "Horizontal to the Ground",
        7: "Horizontal Alternative",
        8: "Diagonal Weird",  # up left?
        9: "Single Block",
        10: "Centered",
        11: "Pyramid to Ground",
        12: "Pyramid Alternative",
        13: "To the Sky",
        14: "Ending",
    }

    @property
    def orientation(self):
        """Legacy property for compatibility"""
        return self.obj_generator

    @property
    def obj_generator_name(self):
        """Provides the name of the generator"""
        return self.ORIENTATION_TO_STR[self.obj_generator]

    @classmethod
    def from_dict(cls, dic):
        """Makes a bmp from a dictionary of values"""
        size = Size.from_dict(dic["size"]) if "size" in dic else Size(1, 1)
        obj_generator = cls.STR_TO_ORIENTATION[dic["obj_generator"]] if "obj_generator" in dic else [0xFF]
        ending = dic["ending"] if "ending" in dic else 0
        offset_x = dic["offset_x"] if "offset_x" in dic else 0
        offset_y = dic["offset_y"] if "offset_y" in dic else 0
        return cls(size, obj_generator, ending, offset_x, offset_y)

    @classmethod
    def from_ints(cls, width: int, height: int, obj_generator: int, ending: int, offset_x: int = 0, offset_y: int = 0):
        """Makes a bmp from a series of ints"""
        try:
            return cls(Size(width, height), obj_generator, ending, offset_x, offset_y)
        except TypeError as e:
            logging.CRITICAL(f"{e} from BitMapPicture.from_ints({width}, {height}, {obj_generator}, {ending}, "
                             f"{offset_x}, {offset_y}")
            print(e)


@dataclass
class ObjectDefinition:
    """Determines what an object (Block generator or sprite generator is)"""
    object_design: list
    domain: int = 0
    bmp: BitMapPicture = BitMapPicture.from_ints(1, 1, 0, 0)
    range: Range = Range(-1, -1)
    bytes: int = 0
    block_design: Block_Design = Block_Design()
    description: str = ""

    @property
    def is_4byte(self):
        """Legacy property for compatibility"""
        return self.bytes == 4

    @property
    def object_design_length(self):
        """Legacy property for compatibility"""
        return len(self.object_design)

    @object_design_length.setter
    def object_design_length(self, length: int):
        """Legacy property for compatibility"""
        pass

    @property
    def rom_object_design(self):
        """Legacy property for compatibility"""
        return self.block_design.blocks

    @rom_object_design.setter
    def rom_object_design(self, design: list):
        """Legacy property for compatibility"""
        self.object_design = design

    @property
    def ending(self):
        """Legacy property for compatibility"""
        return self.bmp.ending

    @property
    def bmp_width(self):
        """Legacy property for compatibility"""
        return self.bmp.size.width

    @property
    def bmp_height(self):
        """Legacy property for compatibility"""
        return self.bmp.size.height

    @property
    def orientation(self):
        """Legacy property for compatibility"""
        return self.bmp.orientation

    def log(self):
        """Logs all of the class' attributes"""
        logging.debug(f"{self}")

    @classmethod
    def from_string(cls, string: str):
        """Legacy method for old data.dat file"""
        string = string.rstrip().replace("<", "").replace(">", "")

        domain, min_value, max_value, bmp_width, bmp_height, *object_design, orientation, ending, extra_bytes, \
            description = string.split(",")

        if string.find("|") >= 0:
            offset_x, offset_y, offset_sub_x = string.split("|")[1].split(" ")
        else:
            offset_x, offset_y = "0", "0"

        return cls(
            object_design=[int(i) for i in object_design],
            domain=int(domain),
            range=Range(start=int(min_value, 16), end=int(max_value, 16)),
            bmp=BitMapPicture.from_ints(
                int(bmp_width), int(bmp_height), int(orientation), int(ending),
                offset_x=int(offset_x), offset_y=int(offset_y)
            ),
            bytes=int(extra_bytes) + 3,
            description=description.split("|")[0].replace(";;", ",")
        )


enemy_handle_x, enemy_handle_x2, enemy_handle_y = [], [], []


def load_obj_definitions_from_yaml(file_path):
    """Loads all the object definitions at once from a .yaml file"""
    with open(file_path) as f:
        obj_definitions = yaml.load(f, Loader=Loader)

    for key, tileset in obj_definitions.items():
        for k, tile in tileset.items():
            tileset[k] = ObjectDefinition(
                object_design=tile["object_design"],
                domain=tile["domain"],
                bmp=BitMapPicture.from_dict(tile["bmp"]),
                range=Range.from_dict(tile["range"]),
                bytes=tile["bytes"],
                description=tile["description"],
                block_design=Block_Design(tile["block_design"])
            )

            if int(key) == ENEMY_OBJECT_DEFINITION and int(k) <= 236:
                enemy_handle_x.append(str(tileset[k].bmp.offset_x))
                enemy_handle_y.append(str(tileset[k].bmp.offset_y))

            tileset[k].log()

    return obj_definitions


def load_obj_definitions_from_dat(file_path):
    """Loads all the object definitions at once from a .dat file"""
    obj_metadata, tileset, idx = [[]], 0, 0
    with open(file_path, "r") as f:
        for line in f.readlines():
            if line.startswith(";"):
                continue
            if not line.rstrip():
                obj_metadata.append([])
                tileset, idx = tileset + 1, 0
                continue
            else:
                obj_def = ObjectDefinition.from_string(line)
                obj_metadata[tileset].append(obj_def)
                obj_def.log()
                if tileset == ENEMY_OBJECT_DEFINITION and idx <= 236:
                    if line.find("|") >= 0:
                        x, y, x2 = line.split("|")[1].split(" ")
                    else:
                        x, y, x2 = "0 0 0".split(" ")

                    enemy_handle_x.append(x)
                    enemy_handle_x2.append(x2)
                    enemy_handle_y.append(y)
                idx += 1
    return obj_metadata


#object_metadata = load_obj_definitions_from_dat(data_dir.joinpath("data.dat"))
object_metadata = load_obj_definitions_from_yaml(data_dir.joinpath("object_definitions.yaml"))


def load_all_obj_definitions():
    """A method to generate all object definitions for debugging or recreations"""
    for object_definition in range(0, 11):

        if object_definition == ENEMY_OBJECT_DEFINITION:
            continue

        with open(data_dir.joinpath(f"romobjs{object_definition}.dat"), "rb") as obj_def:
            data = obj_def.read()

        object_count = data[0]

        if object_definition != 0 and object_count < 0xF7:
            # first byte did not represent the object_count
            object_count = 0xFF
            position = 0
        else:
            position = 1

        for object_index in range(object_count):
            object_design_length = data[position]
            position += 1

            bd, position = Block_Design.from_dat_file(data, object_design_length, position)
            try:
                object_metadata[object_definition][object_index].block_design = bd
            except:
                pass


def load_object_definitions(object_set):
    """Loads the object definitions with the block definitions"""
    global object_metadata

    object_definition = OBJECT_SET_TO_DEFINITION[object_set]

    return object_metadata[object_definition]<|MERGE_RESOLUTION|>--- conflicted
+++ resolved
@@ -29,83 +29,7 @@
 
 ENEMY_OBJECT_DEFINITION = 12
 
-<<<<<<< HEAD
-
-class ObjectDefinition:
-    def __init__(self, string):
-        string = string.rstrip().replace("<", "").replace(">", "")
-
-        (
-            self.domain,
-            self.min_value,
-            self.max_value,
-            self.bmp_width,
-            self.bmp_height,
-            *self.object_design,
-            self.orientation,
-            self.ending,
-            self.is_4byte,
-            self.description,
-        ) = string.split(",")
-
-        self.bmp_width = int(self.bmp_width)
-        self.bmp_height = int(self.bmp_height)
-        self.orientation = int(self.orientation)
-        self.ending = int(self.ending)
-        self.is_4byte = self.is_4byte == "1"
-        self.description = self.description.replace(";;", ",")
-
-        self.object_design2 = []
-        self.rom_object_design = []
-
-        for index, item in enumerate(self.object_design):
-            self.object_design[index] = int(item)  # original data
-            self.object_design2.append(0)  # data after trimming through romobjset*.dat file?
-            self.rom_object_design.append(self.object_design[index])
-            self.object_design_length = index + 1  # todo necessary when we have len()?
-
-        self.description = self.description.split("|")[0]
-
-
-object_metadata: List[List[ObjectDefinition]] = [[]]
-enemy_handle_x = []
-enemy_handle_x2 = []
-enemy_handle_y = []
-
-with open(data_dir.joinpath("data.dat"), "r") as f:
-    first_index = 0  # todo what are they symbolizing? object tables?
-    second_index = 0
-
-    for line in f.readlines():
-        if line.startswith(";"):  # is a comment
-            continue
-
-        if line.rstrip() == "":
-            object_metadata.append([])
-
-            first_index += 1
-            second_index = 0
-            continue
-
-        object_metadata[first_index].append(ObjectDefinition(line))
-
-        if first_index == ENEMY_OBJECT_DEFINITION and second_index <= 236:
-            if line.find("|") >= 0:
-                x, y, x2 = line.split("|")[1].split(" ")
-            else:
-                x, y, x2 = "0 0 0".split(" ")
-
-            enemy_handle_x.append(x)
-            enemy_handle_x2.append(x2)
-            enemy_handle_y.append(y)
-
-        second_index += 1
-
-
-object_set_to_definition = {
-=======
 OBJECT_SET_TO_DEFINITION = {
->>>>>>> eeeb8b3e
     0: 0,
     1: 1,
     7: 1,
