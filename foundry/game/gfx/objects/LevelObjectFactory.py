--- conflicted
+++ resolved
@@ -1,11 +1,7 @@
 from typing import Optional, List
 
 from foundry.game.gfx.objects.Jump import Jump
-<<<<<<< HEAD
-from foundry.game.gfx.objects.LevelObject import LevelObject, SCREEN_HEIGHT, SCREEN_WIDTH
-=======
 from foundry.game.gfx.objects.LevelObjectController import LevelObjectController
->>>>>>> 2e08be39
 from foundry.game.gfx.Palette import load_palette
 from foundry.game.gfx.GraphicsSet import GraphicsSet as GraphicsSet
 from foundry.game.ObjectSet import ObjectSet
@@ -88,9 +84,6 @@
 
         obj = self.from_data(data, index)
 
-<<<<<<< HEAD
-=======
         if isinstance(obj, LevelObjectController):
             obj.set_position(Position(x, y))
->>>>>>> 2e08be39
         return obj